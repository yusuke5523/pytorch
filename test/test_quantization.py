--- conflicted
+++ resolved
@@ -38,24 +38,15 @@
 @unittest.skipUnless('fbgemm' in torch.backends.quantized.supported_engines,
                      " Quantized operations require FBGEMM. FBGEMM is only optimized for CPUs"
                      " with instruction set support avx2 or newer.")
-<<<<<<< HEAD
-class PostTrainingQuantTest(QuantizationTestCase):
+class EagerModePostTrainingQuantTest(QuantizationTestCase):
     @no_deadline
     @given(qconfig=st.sampled_from((torch.quantization.default_qconfig, torch.quantization.default_per_channel_qconfig)))
     def test_single_layer(self, qconfig):
         r"""Quantize SingleLayerLinearModel which has one Linear module, make sure it is swapped
         to nnq.Linear which is the quantized version of the module
         """
-        model = SingleLayerLinearModel()
+        model = AnnotatedSingleLayerLinearModel()
         model.qconfig = qconfig
-=======
-class EagerModePostTrainingQuantTest(QuantizationTestCase):
-    def test_single_layer(self):
-        r"""Quantize SingleLayerLinearModel which has one Linear module, make sure it is swapped
-        to nnq.Linear which is the quantized version of the module
-        """
-        model = AnnotatedSingleLayerLinearModel()
->>>>>>> 02466ea2
         model = prepare(model)
         # Check if observers and quant/dequant nodes are inserted
         self.checkNoPrepModules(model)
@@ -75,12 +66,8 @@
         checkQuantized(model)
 
         # test one line API - out of place version
-<<<<<<< HEAD
-        base = SingleLayerLinearModel()
+        base = AnnotatedSingleLayerLinearModel()
         base.qconfig = qconfig
-=======
-        base = AnnotatedSingleLayerLinearModel()
->>>>>>> 02466ea2
         keys_before = set(list(base.state_dict().keys()))
         model = quantize(base, test_only_eval_fn, self.calib_data)
         checkQuantized(model)
@@ -88,12 +75,8 @@
         self.assertEqual(keys_before, keys_after)  # simple check that nothing changed
 
         # in-place version
-<<<<<<< HEAD
-        model = SingleLayerLinearModel()
+        model = AnnotatedSingleLayerLinearModel()
         model.qconfig = qconfig
-=======
-        model = AnnotatedSingleLayerLinearModel()
->>>>>>> 02466ea2
         quantize(model, test_only_eval_fn, self.calib_data, inplace=True)
         checkQuantized(model)
 
