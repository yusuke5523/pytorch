--- conflicted
+++ resolved
@@ -3127,11 +3127,8 @@
         result = dist._compute_bucket_assignment_by_size(tensors, [200, 400])
         self.assertEqual([[0], [1], [2, 4], [3, 5]], result)
 
-<<<<<<< HEAD
-
-=======
+
 @skip_if_rocm
->>>>>>> ab8a99bd
 @unittest.skipIf(TEST_WITH_TSAN, "TSAN is not fork-safe since we're forking in a multi-threaded environment")
 class NcclErrorHandlingTest(MultiProcessTestCase):
     def setUp(self):
