--- conflicted
+++ resolved
@@ -353,8 +353,7 @@
 
   template <class... Args>
   static intrusive_ptr make(Args&&... args) {
-<<<<<<< HEAD
-    auto result = intrusive_ptr(new TTarget(std::forward<Args>(args)...), raw::DontIncreaseRefcount{});
+    auto result = intrusive_ptr(new TTarget(std::forward<Args>(args)...));
 
     // We just created result.target_, so we know no other thread has
     // access to it, so we know we needn't care about memory ordering.
@@ -368,14 +367,6 @@
         "from `this`?");
     result.target_->refcount_.store(1, std::memory_order_relaxed);
     result.target_->weakcount_.store(1, std::memory_order_relaxed);
-=======
-    auto result = intrusive_ptr(new TTarget(std::forward<Args>(args)...));
-    // We can't use retain_(), because we also have to increase weakcount
-    // and because we allow raising these values from 0, which retain_()
-    // has an assertion against.
-    ++result.target_->refcount_;
-    ++result.target_->weakcount_;
->>>>>>> e09ec8ee
 
     return result;
   }
