#include <c10d/ProcessGroupNCCL.hpp>

#include <map>
#include <tuple>
#include <unordered_set>

#include <THC/THC.h>

#include <ATen/cuda/CUDAContext.h>
#include <c10/cuda/CUDAGuard.h>

#include <c10d/Utils.hpp>
namespace c10d {

constexpr const char* const kNCCLAbortedCommStoreKey = "NCCLABORTEDCOMM";

namespace {

// RAII helper class to manage NCCL group API and CUDA free mutex.
// The destructor is allowed to throw since this helper class only
// manages group and lock lifetimes.
struct AutoNcclGroup {
  AutoNcclGroup() {
    (c10::cuda::CUDACachingAllocator::getFreeMutex())->lock();
#if defined(NCCL_MAJOR) && (NCCL_MAJOR >= 2)
    C10D_NCCL_CHECK(ncclGroupStart());
#endif
  }
  ~AutoNcclGroup() noexcept(false) {
#if defined(NCCL_MAJOR) && (NCCL_MAJOR >= 2)
    C10D_NCCL_CHECK(ncclGroupEnd());
#endif
    (c10::cuda::CUDACachingAllocator::getFreeMutex())->unlock();
  }
};

// NCCL op mapping
const std::map<ReduceOp, ncclRedOp_t> ncclOp = {
    {ReduceOp::MIN, ncclMin},
    {ReduceOp::MAX, ncclMax},
    {ReduceOp::SUM, ncclSum},
    {ReduceOp::PRODUCT, ncclProd},
};

// NCCL type typing
std::map<at::ScalarType, ncclDataType_t> ncclDataType = {
    {at::kChar, ncclInt8},
    {at::kByte, ncclUint8},
    {at::kFloat, ncclFloat},
    {at::kDouble, ncclDouble},
    {at::kInt, ncclInt32},
    {at::kLong, ncclInt64},
    {at::kHalf, ncclHalf},
    {at::kBool, ncclUint8},
#if defined(__HIP_PLATFORM_HCC__) && HIP_VERSION >= 301
    {at::kBFloat16, ncclBfloat16},
#endif
};

// Helper function that gets the data type and issues error if not supported
ncclDataType_t getNcclDataType(at::ScalarType type) {
  auto it = ncclDataType.find(type);
  TORCH_CHECK(
      it != ncclDataType.end(),
      "Input tensor data type is not supported for NCCL process group: ",
      type);
  return it->second;
}

ncclRedOp_t getNcclReduceOp(const ReduceOp reduceOp, at::Tensor& input) {
  try {
    if (reduceOp == ReduceOp::SUM && input.scalar_type() == at::kBool) {
      // For bool tensors, map sum to max, which both represent a bitwise or.
      // This is to prevent overflow issues with sum, since we use uint8 to
      // represent a bool (see ncclDataType mapping).
      return ncclMax;
    }
    return ncclOp.at(reduceOp);
  } catch (const std::out_of_range& e) {
    switch (reduceOp) {
      case ReduceOp::BAND:
        throw std::runtime_error("Cannot use ReduceOp.BAND with NCCL");
        break;
      case ReduceOp::BOR:
        throw std::runtime_error("Cannot use ReduceOp.BOR with NCCL");
        break;
      case ReduceOp::BXOR:
        throw std::runtime_error("Cannot use ReduceOp.BXOR with NCCL");
        break;
      default:
        throw std::runtime_error("Unhandled ReduceOp");
        break;
    }
  }
}

// Get the deviceList String from the list of devices
std::string getKeyFromDevices(const std::vector<at::Device>& devices) {
  std::string deviceList;
  for (auto& device : devices) {
    if (deviceList.empty()) {
      deviceList = std::to_string(device.index());
    } else {
      deviceList += "," + std::to_string(device.index());
    }
  }
  return deviceList;
}

// Get the list of devices from list of tensors
std::vector<at::Device> getDeviceList(const std::vector<at::Tensor>& tensors) {
  std::vector<at::Device> res;
  res.reserve(tensors.size());
  for (auto& tensor : tensors) {
    res.push_back(tensor.device());
  }
  return res;
}

// [Sync Streams] Helper that lets the input ncclStreams to wait for the current
// stream. NCCL communications run on ncclStreams, but input tensors are
// allocated on different streams (i.e., current streams). Communications on
// ncclStreams cannot start before pending input tensor ops on current streams
// finish. Otherwise, ops on two streams might read/write same tensors
// concurrently.
//
// The synchronization above alone is not enough. We also need to make sure
// input tensors are not freed before their usages on ncclStreams finish. This
// can be achieved by calling c10::cuda::CUDACachingAllocator::recordStream,
// which remembers the usage stream (ncclStream), creates an event on the usage
// stream when GC attempts to free the input tensor, and delays GC until that
// event is done.
void syncStreams(
    const std::vector<at::Device>& devices,
    std::vector<at::cuda::CUDAEvent>& ncclEvents,
    std::vector<at::cuda::CUDAStream>& ncclStreams) {
  for (size_t i = 0; i < devices.size(); ++i) {
    at::cuda::CUDAStream& ncclStream = ncclStreams[i];
    at::cuda::CUDAEvent& ncclEvent = ncclEvents[i];
    ncclEvent.record(at::cuda::getCurrentCUDAStream(devices[i].index()));
    ncclEvent.block(ncclStream);
  }
}

// Given a ncclUniqueId, convert it to a string representation that can be put
// in the store.
std::string buildNcclUniqueIdStr(const ncclUniqueId& ncclID) {
  const uint8_t* bytes = reinterpret_cast<const uint8_t*>(&ncclID);
  std::ostringstream oss;
  for (size_t i = 0; i < NCCL_UNIQUE_ID_BYTES; i++) {
    oss << std::hex << static_cast<int>(bytes[i]);
  }
  return oss.str();
}

std::string getNcclAbortedCommStoreKey(const std::string ncclIdStr) {
  return std::string(kNCCLAbortedCommStoreKey) + ":" + ncclIdStr;
}

#ifdef ENABLE_NCCL_P2P_SUPPORT
ncclResult_t ncclAlltoall(
    void* sendbuff,
    void* recvbuff,
    size_t count,
    size_t size,
    ncclDataType_t type,
    ncclComm_t comm,
    cudaStream_t stream) {
  int numranks;
  size_t rankdiff = count * size;
  C10D_NCCL_CHECK(ncclCommCount(comm, &numranks));
  C10D_NCCL_CHECK(ncclGroupStart());
  for (int r = 0; r < numranks; r++) {
    // NCCL uses 0 byte message for synchronization
    // Avoid send/recv when message size is zero
    if (count != 0) {
      C10D_NCCL_CHECK(ncclSend(
          ((char*)sendbuff) + r * rankdiff, count, type, r, comm, stream));
      C10D_NCCL_CHECK(ncclRecv(
          ((char*)recvbuff) + r * rankdiff, count, type, r, comm, stream));
    }
  }
  C10D_NCCL_CHECK(ncclGroupEnd());
  return ncclSuccess;
}

ncclResult_t ncclAlltoallv(
    void* sendbuff,
    const size_t* sendcounts,
    const size_t* senddispls,
    void* recvbuff,
    const size_t* recvcounts,
    const size_t* recvdispls,
    size_t size,
    ncclDataType_t type,
    ncclComm_t comm,
    cudaStream_t stream) {
  int numranks;
  C10D_NCCL_CHECK(ncclCommCount(comm, &numranks));
  C10D_NCCL_CHECK(ncclGroupStart());
  for (int r = 0; r < numranks; r++) {
    // NCCL uses 0 byte message for synchronization
    // Avoid send/recv when message size is zero
    if (sendcounts[r] != 0) {
      C10D_NCCL_CHECK(ncclSend(
          ((char*)sendbuff) + senddispls[r] * size,
          sendcounts[r],
          type,
          r,
          comm,
          stream));
    }
    if (recvcounts[r] != 0) {
      C10D_NCCL_CHECK(ncclRecv(
          ((char*)recvbuff) + recvdispls[r] * size,
          recvcounts[r],
          type,
          r,
          comm,
          stream));
    }
  }
  C10D_NCCL_CHECK(ncclGroupEnd());
  return ncclSuccess;
}
#endif

void CUDART_CB
errorGuard(cudaStream_t /* unused */, cudaError_t /* unused */, void* data) {
  ProcessGroupNCCL::WorkNCCL* work = (ProcessGroupNCCL::WorkNCCL*)data;
  work->handleNCCLGuard();
}

} // namespace

const int64_t ProcessGroupNCCL::kWatchdogThreadSleepMillis = 10000;
constexpr int64_t kWaitForAbortCommStoreKey = 1000;
constexpr int64_t kSynchronizeBusyWaitMillis = 10;
const int64_t ProcessGroupNCCL::kProcessGroupNCCLOpTimeoutMillis = 10 * 1000;

ProcessGroupNCCL::WorkNCCL::WorkNCCL(const std::vector<at::Device>& devices)
    : devices_(devices), workStartTime_(std::chrono::steady_clock::now()) {
  // Creates the CUDA event wrappers
  // Note: The actual events are lazily created when first recorded to with
  // DEFAULT_FLAGS = cudaEventDisableTiming.
  cudaEvents_.resize(devices.size());
  ncclComms_.resize(devices.size());
}

ProcessGroupNCCL::WorkNCCL::~WorkNCCL() {}

bool ProcessGroupNCCL::WorkNCCL::isCompleted() {
  checkAndSetException();
  return exception() || finishedGPUExecutionInternal();
}

bool ProcessGroupNCCL::WorkNCCL::isSuccess() const {
  if (exception()) {
    // Already detected an exception.
    return false;
  }

  return !checkForNCCLErrors(ncclComms_) && finishedGPUExecutionInternal();
}

void ProcessGroupNCCL::WorkNCCL::checkAndSetException() {
  if (exception()) {
    // We already have an exception.
    return;
  }

  auto exception_ptr = checkForNCCLErrors(ncclComms_);
  std::unique_lock<std::mutex> lock(mutex_);
  exception_ = exception_ptr;
}

void ProcessGroupNCCL::WorkNCCL::setException(
    std::exception_ptr exception_ptr) {
  std::unique_lock<std::mutex> lock(mutex_);
  exception_ = exception_ptr;
}

// Helper that checks if the NCCL kernels are completed on the GPUs
bool ProcessGroupNCCL::WorkNCCL::finishedGPUExecution() {
  checkAndSetException();
  return finishedGPUExecutionInternal();
}

bool ProcessGroupNCCL::WorkNCCL::finishedGPUExecutionInternal() const {
  for (size_t i = 0; i < devices_.size(); ++i) {
    // Checking the work's corresponding CUDA events' status
    auto ret = cudaEventQuery(cudaEvents_[i]);
    if (ret != cudaSuccess && ret != cudaErrorNotReady) {
      AT_CUDA_CHECK(ret);
    }
    if (ret == cudaErrorNotReady) {
      return false;
    }
  }
  return true;
}

void ProcessGroupNCCL::WorkNCCL::checkAndThrowException() {
  // Set the appropriate exception if found.
  checkAndSetException();

  // Throw an exception, only if we have a valid exception.
  if (exception()) {
    std::rethrow_exception(exception());
  }
}

void ProcessGroupNCCL::WorkNCCL::handleNCCLGuard() {
  std::lock_guard<std::mutex> lock(mutex_);
  completed_ = true;
  if (exception_) {
    std::rethrow_exception(exception_);
  }
}

void ProcessGroupNCCL::WorkNCCL::synchronize() {
  // Call Synchronize without a timeout. We use this method to avoid adding a
  // timeout argument to the public synchronize API.
  synchronizeInternal(kNoTimeout);
}

void ProcessGroupNCCL::WorkNCCL::synchronizeStreams() {
  for (size_t i = 0; i < devices_.size(); ++i) {
    auto currentStream = at::cuda::getCurrentCUDAStream(devices_[i].index());

    // Block the current stream on the NCCL stream
    cudaEvents_[i].block(currentStream);
    // Enqueue guard function as a callback on the current stream to throw
    // user-stream exception upon error.
    if (!blockingWait_) {
      cudaStreamAddCallback(currentStream, errorGuard, this, 0);
    }
    // If we use the work to do barrier, we should block here
    if (!barrierTensors_.empty()) {
      at::cuda::CUDAGuard gpuGuard(devices_[i]);
      AT_CUDA_CHECK(cudaDeviceSynchronize());
    }
  }
}

// Waiting on the work's corresponding CUDA events
void ProcessGroupNCCL::WorkNCCL::synchronizeInternal(
    std::chrono::milliseconds timeout) {
  synchronizeStreams();

  // In case of blocking, wait for the operation to complete.
  if (blockingWait_) {
    // Use the passed in timeout if provided, otherwise use the default
    // opTimeout for each WorkNCCL object.
    std::chrono::milliseconds workTimeout =
        timeout == kNoTimeout ? opTimeout_ : timeout;
    // Wait for the operation to complete.
    while (!isCompleted()) {
<<<<<<< HEAD
      if (timedOut()) {
=======
      auto currentTimepoint = std::chrono::steady_clock::now();
      if (std::chrono::duration_cast<std::chrono::milliseconds>(
              currentTimepoint - workStartTime_) > workTimeout) {
>>>>>>> 81ac3d5a
        // When operation times out due to some errors that are not
        // detected by nccl communicators, ncclCommWatchdog can not check this
        // time out error and thus can not abort ncclComms accordingly.
        // So explicitly abort ncclComms here before throwing this timed out
        // exception to users, after this, ncclCommWatchdog can detect nccl
        // communicators are aborted and clean up devNCCLCommMap_ accordingly.
        // if throwing timed out excepiton without aborting nccl communicators
        // here, it was observed that CUDA GPU will have 100% utilization and
        // can not run new events successfully.
        for (const auto& ncclComm : ncclComms_) {
          ncclComm->ncclCommAbort();
          const auto& storeKey = getNcclAbortedCommStoreKey(
              buildNcclUniqueIdStr(ncclComm->getNcclId()));
          store_->set(storeKey, {});
          LOG(INFO) << "Wrote aborted communicator id to store: " << storeKey;
        }
        throw std::runtime_error("Operation timed out!");
      }
      // Check for errors and throw appropriate exception.
      checkAndThrowException();
      std::this_thread::sleep_for(
          std::chrono::milliseconds(kSynchronizeBusyWaitMillis));
    }
    checkAndThrowException();
  }

  // Device synchronize only after we've completed timeout checks.
  if (!barrierTensors_.empty()) {
    // If we use the work to do barrier, we should block here
    for (size_t i = 0; i < devices_.size(); ++i) {
      at::cuda::CUDAGuard gpuGuard(devices_[i]);
      AT_CUDA_CHECK(cudaDeviceSynchronize());
    }
  }
}

// Same as calling synchronize().
bool ProcessGroupNCCL::WorkNCCL::wait(std::chrono::milliseconds timeout) {
  synchronizeInternal(timeout);
  // Always return true, because abort API is not implemented.
  return true;
}

void ProcessGroupNCCL::WorkNCCL::finish(std::exception_ptr exception) {
  std::lock_guard<std::mutex> lock(mutex_);
  completed_ = true;
  exception_ = exception;
}

void ProcessGroupNCCL::WorkNCCL::abort() {
  TORCH_CHECK(false, "ProcessGroupNCCL::WorkNCCL::abort not implemented.");
}

<<<<<<< HEAD
bool ProcessGroupNCCL::WorkNCCL::timedOut() {
  auto currentTimepoint = std::chrono::steady_clock::now();
  return (
      std::chrono::duration_cast<std::chrono::milliseconds>(
          currentTimepoint - workStartTime_) >= opTimeout_);
=======
void ProcessGroupNCCL::parseNcclBlockingWait() {
  char* blockingWait = getenv(NCCL_BLOCKING_WAIT);
  if (blockingWait != nullptr) {
    auto val = std::stoi(blockingWait);
    if (val == 1) {
      // Make wait() and synchronize() a blocking call.
      blockingWait_ = true;
    } else if (val != 0) {
      throw std::runtime_error(
          "Invalid value for environment variable: " +
          std::string(NCCL_BLOCKING_WAIT));
    }
  }
>>>>>>> 81ac3d5a
}

ProcessGroupNCCL::ProcessGroupNCCL(
    const std::shared_ptr<Store>& store,
    int rank,
    int size,
    const std::chrono::milliseconds& opTimeout)
    : ProcessGroup(rank, size),
      store_(store),
      ncclCommCounter_(0),
      terminateProcessGroup_(false),
      opTimeout_(opTimeout) {
  try {
    parseNcclBlockingWait();
  } catch (std::exception& e) {
    throw std::runtime_error(
        "Invalid value for environment variable: " +
        std::string(NCCL_BLOCKING_WAIT));
  }

#ifdef ENABLE_NCCL_ERROR_CHECKING
  ncclCommWatchdogThread_ =
      std::thread(&ProcessGroupNCCL::ncclCommWatchdog, this);
#endif

  workCleanupThread_ = std::thread(&ProcessGroupNCCL::workCleanupLoop, this);
}

ProcessGroupNCCL::~ProcessGroupNCCL() {
  terminateProcessGroup_.store(true);
  watchdogCV_.notify_one();
  workVectorCV_.notify_one();
#ifdef ENABLE_NCCL_ERROR_CHECKING
  ncclCommWatchdogThread_.join();
#endif

  {
    // Abort all NCCL Communicators on Process Group Destruction
    std::lock_guard<std::mutex> lock(mutex_);
    for (auto it = devNCCLCommMap_.begin(); it != devNCCLCommMap_.end(); it++) {
      auto& ncclComms = it->second;

      for (const auto& ncclComm : ncclComms) {
        ncclComm->ncclCommAbort();
      }
    }
  }
  workCleanupThread_.join();
}

void ProcessGroupNCCL::ncclCommWatchdog() {
  try {
    ncclCommWatchdogInternal();
    LOG(INFO) << "NCCL watchdog thread terminated normally";
  } catch (std::exception& e) {
    LOG(INFO) << "NCCL watchdog thread terminated with exception: " << e.what();
  } catch (...) {
    LOG(INFO) << "NCCL watchdog thread terminated with unknown exception";
  }
}

void ProcessGroupNCCL::ncclCommWatchdogInternal() {
  while (!terminateProcessGroup_.load()) {
    std::unordered_set<std::string> abortedCommIds;
    std::unordered_set<std::string> allCommIds;

    {
      // Loop through the cache of communicators for NCCL errors.
      std::lock_guard<std::mutex> lock(mutex_);
      for (auto it = devNCCLCommMap_.begin(); it != devNCCLCommMap_.end();
           it++) {
        auto& ncclComms = it->second;

        for (const auto& ncclComm : ncclComms) {
          allCommIds.emplace(buildNcclUniqueIdStr(ncclComm->getNcclId()));
        }

        if (checkForNCCLErrors(ncclComms)) {
          LOG(INFO) << "Received NCCL errors for communicators in the cache";

          LOG(INFO) << "Aborting communicators that received errors";
          // We should not abort the communicators if we are performing a
          // non-blocking wait(). The reason for this is that if we abort the
          // nccl communicator, wait() might not throw exceptions and
          // subsequent operations might run on garbage results.
          // The current model is that when we call wait(), subsequent
          // operations only run after this work is done or we hang forever
          // waiting for the operation to complete.
          for (const auto& ncclComm : ncclComms) {
            ncclComm->ncclCommAbort();
            // Note that we don't remove the aborted communicators from the
            // cache. The reason is that if we do remove the communicator
            // from the cache, it is possible that a new collective operation
            // calls `ncclCommInitRank` to create a new communicator whereas
            // other ranks might have failed/timed out and didn't enter
            // `ncclCommInitRank`. As a result, when there is a failure on
            // a communicator the application receives an exception and its
            // their responsibility to destroy the process group and recreate
            // it to recover from errors.
            abortedCommIds.emplace(buildNcclUniqueIdStr(ncclComm->getNcclId()));
          }
        }
      }
    }

    {
      std::unique_lock<std::mutex> lock(workVectorMutex_);
      for (auto& work : workVector_) {
        work->checkAndSetException();
        // Aborting NCCL Communicators due to errors is already handled above.
        if (work->exception()) {
          continue;
        }

        // Check for Timeouts in the WorkNCCL Operations, and abort all
        // communicators accordingly.
        if (work->timedOut()) {
          std::exception_ptr exception_ptr = std::make_exception_ptr(
              std::runtime_error("NCCL Operation Timed Out"));
          work->setException(exception_ptr);
          for (const auto& ncclComm : work->ncclComms_) {
            ncclComm->ncclCommAbort();
            abortedCommIds.emplace(buildNcclUniqueIdStr(ncclComm->getNcclId()));
          }
        }
      }
    }

    if (blockingWait_) {
      // When we abort a communicator on one rank, it is likely that might cause
      // other ranks to hang indefinitely. As a result, whenever we abort a
      // communicator, we write its ID to the store. The watchdog on other ranks
      // then monitor the store, find an aborted communicator ID and abort their
      // respective communicator as well.

      // Record the aborted communicators locally and in the store.
      for (const auto& abortedCommId : abortedCommIds) {
        abortedComms_.emplace(abortedCommId);
        const auto& storeKey = getNcclAbortedCommStoreKey(abortedCommId);
        store_->set(storeKey, {});
        LOG(INFO) << "Watchdog wrote aborted communicator id to store: "
                  << storeKey;
      }

      // Check for any communicators in the store and abort them if needed.
      for (const auto& commId : allCommIds) {
        if (abortedComms_.find(commId) == abortedComms_.end()) {
          // Check if we need to abort them if not already aborted (shouldn't
          // wait more than the watchdog sleep time.).
          const auto& storeKey = getNcclAbortedCommStoreKey(commId);
          try {
            store_->wait(
                {storeKey},
                std::chrono::milliseconds(kWaitForAbortCommStoreKey));
            LOG(INFO) << "Found key in store: " << storeKey
                      << ", aborting appropriate communicators";

            // Now abort the appropriate communicators.
            std::lock_guard<std::mutex> lock(mutex_);
            auto it = ncclIdToCommMap_.find(commId);
            TORCH_INTERNAL_ASSERT(it != ncclIdToCommMap_.end());
            for (const auto& ncclComm : it->second) {
              ncclComm->ncclCommAbort();
            }
            abortedComms_.emplace(commId);
            LOG(INFO) << "Aborted communicators for key in store: " << storeKey;
          } catch (std::exception& e) {
            VLOG(1) << "Did not find key in store: " << storeKey
                    << ", error: " << e.what();
          }
        }
      }
    }

    std::unique_lock<std::mutex> lock(watchdogCVMutex_);
    watchdogCV_.wait_for(
        lock,
        std::chrono::milliseconds(kWatchdogThreadSleepMillis),
        [&]() -> bool { return terminateProcessGroup_.load(); });
  }
}

void ProcessGroupNCCL::workCleanupLoop() {
  while (!terminateProcessGroup_.load()) {
    std::unique_lock<std::mutex> lock(workVectorMutex_);
    // We busy-poll the work vector every kWatchdogThreadSleepMillis
    // milliseconds as long as the atomic is True.
    workVectorCV_.wait_for(
        lock,
        std::chrono::milliseconds(kWatchdogThreadSleepMillis),
        [&]() -> bool { return terminateProcessGroup_.load(); });

    for (auto it = workVector_.begin(); it != workVector_.end();
         /* no increment*/) {
      auto& work = *it;
      if (work->isCompleted()) {
        // Remove all Completed WorkNCCL Objects from the Vector
        it = workVector_.erase(it);
      } else {
        // Increment the iterator if the current WorkNCCL object is not
        // completed.
        ++it;
      }
    }
  }
}

std::exception_ptr ProcessGroupNCCL::WorkNCCL::checkForNCCLErrors(
    const std::vector<std::shared_ptr<NCCLComm>>& ncclComms) const {
  return checkForNCCLErrorsInternal(ncclComms);
}

std::exception_ptr ProcessGroupNCCL::checkForNCCLErrors(
    const std::vector<std::shared_ptr<NCCLComm>>& ncclComms) {
  return checkForNCCLErrorsInternal(ncclComms);
}

std::exception_ptr ProcessGroupNCCL::checkForNCCLErrorsInternal(
    const std::vector<std::shared_ptr<NCCLComm>>& ncclComms) {
  for (const auto& ncclComm : ncclComms) {
    ncclResult_t ncclAsyncErr = ncclComm->checkForNcclError();
    if (ncclAsyncErr != ncclSuccess) {
      return std::make_exception_ptr(std::runtime_error(
          "NCCL error: " + ncclGetErrorWithVersion(ncclAsyncErr)));
    }
  }

  return nullptr;
}

void ProcessGroupNCCL::broadcastUniqueNCCLID(ncclUniqueId* ncclID) {
  // For every NCCL communicator that we create we need to broadcast
  // a unique ID from rank 0 to all other ranks. This broadcast is
  // done by rank 0 setting a key in the store and all other ranks
  // retrieving the contents of that key. A single process group
  // may create multiple NCCL communicators, so we use a sequence
  // number to differentiate between them.
  std::string storeKey = std::to_string(ncclCommCounter_++);
  if (rank_ == 0) {
    auto vec = std::vector<uint8_t>(
        reinterpret_cast<uint8_t*>(ncclID),
        reinterpret_cast<uint8_t*>(ncclID) + NCCL_UNIQUE_ID_BYTES);
    store_->set(storeKey, vec);
  } else {
    auto vec = store_->get(storeKey);
    TORCH_CHECK(vec.size() == NCCL_UNIQUE_ID_BYTES);
    std::memcpy(ncclID, vec.data(), vec.size());
  }
}

std::vector<std::shared_ptr<NCCLComm>>& ProcessGroupNCCL::getNCCLComm(
    const std::string& devicesKey,
    const std::vector<at::Device>& devices) {
  // Sanity check
  if (devicesKey.empty()) {
    throw std::runtime_error(
        "Not able to create/get the NCCL Communicator since "
        "the GPU devices are not known");
  }

  for (auto& device : devices) {
    usedDeviceIdxs_.insert(device.index());
  }

  {
    std::lock_guard<std::mutex> lock(mutex_);
    if (devNCCLCommMap_.find(devicesKey) != devNCCLCommMap_.end()) {
      // Reuse the cached communicator if there is one.
      return devNCCLCommMap_[devicesKey];
    }
  }

  // NCCL communicator not cached, create a new entry
  std::vector<std::shared_ptr<NCCLComm>> ncclComms;
  ncclComms.resize(devices.size());

  // Create the unique NCCL ID and broadcast it
  ncclUniqueId ncclID;

  if (rank_ == 0) {
    C10D_NCCL_CHECK(ncclGetUniqueId(&ncclID));
  }

  // Broadcast so that each process can have a unique NCCL ID
  broadcastUniqueNCCLID(&ncclID);

  at::cuda::OptionalCUDAGuard gpuGuard;

  std::vector<at::cuda::CUDAStream> streamVal;
  streamVal.reserve(devices.size());

  // Create the NCCL communicators for each GPU
  C10D_NCCL_CHECK(ncclGroupStart());

  for (size_t i = 0; i < devices.size(); ++i) {
    // GPU world size and GPU rank
    int numRanks = getSize() * devices.size();
    int rank = getRank() * devices.size() + i;

    gpuGuard.set_index(devices[i].index());
    ncclComms[i] = NCCLComm::create(numRanks, rank, ncclID);

    // Creates the NCCL streams
    streamVal.push_back(at::cuda::getStreamFromPool());
  }

  C10D_NCCL_CHECK(ncclGroupEnd());

  ncclStreams_.emplace(devicesKey, std::move(streamVal));

  // Note: these events are created with the (default) cudaEventDisableTiming
  // flag This flag provides the best performance when used with
  // cudaStreamWaitEvent() and cudaEventQuery(). Since we here don't measure the
  // performance using cudaEvent, this should be set.
  ncclEvents_.emplace(
      std::piecewise_construct,
      std::make_tuple(devicesKey),
      std::make_tuple(devices.size()));

  // Hold the lock before modifying the cache.
  std::lock_guard<std::mutex> lock(mutex_);

  // Record the communicators based on ncclUniqueId.
  ncclIdToCommMap_.emplace(buildNcclUniqueIdStr(ncclID), ncclComms);

  // Move the NCCL resource to cache
  devNCCLCommMap_.emplace(devicesKey, std::move(ncclComms));
  return devNCCLCommMap_[devicesKey];
}

namespace {

// Check validity of tensor
void check_gpu_single_tensor(const at::Tensor& tensor) {
  if (!tensor.is_cuda() || tensor.is_sparse()) {
    throw std::runtime_error("Tensors must be CUDA and dense");
  }
  if (!tensor.is_contiguous()) {
    throw std::runtime_error("Tensors must be contiguous");
  }
}

// Check that all `tensors' have the same type and shape and are distributed
// across distinct GPUs.
void check_gpu_tensors(const std::vector<at::Tensor>& tensors) {
  if (tensors.size() == 0) {
    throw std::runtime_error("Tensor list must be nonempty");
  }
  if (tensors.size() > static_cast<size_t>(at::cuda::getNumGPUs())) {
    throw std::runtime_error(
        "Tensor list mustn't be larger than the number of available GPUs");
  }

  const auto& first = tensors.front();

  // Set for ensuring that tensors are on separate devices.
  std::unordered_set<decltype(first.get_device())> usedDevices;
  usedDevices.reserve(tensors.size());

  for (const auto& t : tensors) {
    if (!t.is_cuda() || t.is_sparse()) {
      throw std::runtime_error("Tensors must be CUDA and dense");
    }
    if (t.scalar_type() != first.scalar_type()) {
      throw std::runtime_error("Tensors must have identical type");
    }
    if (t.sizes() != first.sizes()) {
      throw std::runtime_error("Tensors must have identical size");
    }
    if (t.strides() != first.strides()) {
      throw std::runtime_error("Tensors must have identical strides");
    }
    if (!t.is_non_overlapping_and_dense()) {
      throw std::runtime_error("Tensors must be non-overlapping and dense");
    }
    const auto inserted = usedDevices.insert(t.get_device()).second;
    if (!inserted) {
      throw std::runtime_error("Tensors must be on distinct GPU devices");
    }
  }
}

// Flatten each list in `tensor_lists' for a gather or scatter operation, and
// ensure compatibility with the corresponding tensor in `other'.
std::vector<at::Tensor> flatten_for_scatter_gather(
    std::vector<std::vector<at::Tensor>>& tensor_lists,
    std::vector<at::Tensor>& other,
    size_t world_size) {
  if (tensor_lists.size() != other.size()) {
    throw std::runtime_error(
        "Tensor list operands to scatter/gather must have the same length");
  }
  const auto num_devices = tensor_lists.size();

  std::vector<at::Tensor> flattened;
  flattened.resize(num_devices);

  for (auto i = size_t{}; i < num_devices; ++i) {
    if (tensor_lists[i].size() != world_size * num_devices) {
      throw std::runtime_error(
          "Tensor list input to scatter/gather must match number of collective"
          " participants");
    }

    // Only check device match for the first tensor in the list; the call to
    // newLikeFlat() below will check the rest.
    if (tensor_lists[i].front().get_device() != other[i].get_device()) {
      throw std::runtime_error(
          "Corresponding input/output tensors to scatter/gather must all reside"
          " on the same device");
    }

    for (const auto& t : tensor_lists[i]) {
      if (t.numel() != other[i].numel()) {
        throw std::runtime_error(
            "All tensor operands to scatter/gather must have the same number of elements");
      }
    }
    // Flatten the tensors (from all ranks) into a single big tensor.
    flattened[i] = newLikeFlat(tensor_lists, i);
  }
  return flattened;
}

} // namespace

std::shared_ptr<ProcessGroupNCCL::WorkNCCL> ProcessGroupNCCL::initWork(
    std::vector<at::Device> devices) {
  return std::make_shared<ProcessGroupNCCL::WorkNCCL>(devices);
}

c10::intrusive_ptr<c10::ivalue::Future> ProcessGroupNCCL::WorkNCCL::
    getFuture() {
  // FutureNCCL has a reference to WorkNCCL. Therefore, we don't store a
  // FutureNCCL reference inside WorkNCCL and we create a new object here
  // to avoid circular reference between WorkNCCL and FutureNCCL.
  return c10::make_intrusive<FutureNCCL>(shared_from_this(), outputs_);
}

void ProcessGroupNCCL::enqueue(
    std::shared_ptr<ProcessGroupNCCL::WorkNCCL> work) {
  {
    std::lock_guard<std::mutex> lock(workVectorMutex_);
    auto it = workVector_.end();
    workVector_.emplace(it, std::move(work));
  }
  workVectorCV_.notify_one();
}

template <typename Fn, typename PreProcess, typename PostProcess>
std::shared_ptr<ProcessGroup::Work> ProcessGroupNCCL::collective(
    std::vector<at::Tensor>& inputs,
    std::vector<at::Tensor>& outputs,
    Fn fn,
    PreProcess pre,
    PostProcess post) {
  const auto devices = getDeviceList(inputs);
  const auto key = getKeyFromDevices(devices);
  auto& ncclComms = getNCCLComm(key, devices);

  // First let NCCL streams wait for input tensors allocation streams
  syncStreams(devices, ncclEvents_[key], ncclStreams_[key]);

  // Work itself will create the CUDA events on all GPUs of tensors
  auto work = initWork(devices);

  // Store a reference to outputs to be used by WorkNCCL::getFuture.
  work->outputs_ = std::make_shared<std::vector<at::Tensor>>(outputs);

  at::cuda::OptionalCUDAGuard gpuGuard;

  pre(ncclStreams_[key]);

  for (size_t i = 0; i < inputs.size(); ++i) {
    gpuGuard.set_index(devices[i].index());
    at::cuda::CUDAStream& ncclStream = ncclStreams_[key][i];

    // Both `inputs' and `outputs' are created on a worker stream and used in
    // different ncclStreams.  Hence, both must record the ncclStream to
    // prevent being freed before the collective finishes.
    //
    // We only record `inputs' here, and leave recording `outputs' to `fn' for
    // operations where `inputs' and `outputs' are not the same.
    //
    // See [Sync Streams].
    c10::cuda::CUDACachingAllocator::recordStream(
        inputs[i].storage().data_ptr(), ncclStream);
  }

  {
    AutoNcclGroup nccl_group_guard;
    for (size_t i = 0; i < inputs.size(); ++i) {
      gpuGuard.set_index(devices[i].index());
      at::cuda::CUDAStream& ncclStream = ncclStreams_[key][i];
      C10D_NCCL_CHECK(
          fn(inputs[i], outputs[i], ncclComms[i]->getNcclComm(), ncclStream));
    }
  }

  post(ncclStreams_[key]);

  // Event should only be recorded after the ncclGroupEnd()
  for (size_t i = 0; i < inputs.size(); ++i) {
    at::cuda::CUDAStream& ncclStream = ncclStreams_[key][i];
    work->cudaEvents_[i].record(ncclStream);
    work->ncclComms_[i] = ncclComms[i];
    work->blockingWait_ = blockingWait_;
    work->opTimeout_ = opTimeout_;
    work->store_ = store_;
  }

  enqueue(work);

  return work;
}

template <typename Fn>
std::shared_ptr<ProcessGroup::Work> ProcessGroupNCCL::collective(
    std::vector<at::Tensor>& inputs,
    std::vector<at::Tensor>& outputs,
    Fn fn) {
  return collective(
      inputs,
      outputs,
      fn,
      [](std::vector<at::cuda::CUDAStream>&) {},
      [](std::vector<at::cuda::CUDAStream>&) {});
}

std::shared_ptr<ProcessGroup::Work> ProcessGroupNCCL::allreduce(
    std::vector<at::Tensor>& tensors,
    const AllreduceOptions& opts) {
  check_gpu_tensors(tensors);

  return collective(
      tensors,
      tensors,
      [&](at::Tensor& input,
          at::Tensor& output,
          ncclComm_t comm,
          at::cuda::CUDAStream& stream) {
        return ncclAllReduce(
            input.data_ptr(),
            output.data_ptr(),
            input.numel(),
            getNcclDataType(input.scalar_type()),
            getNcclReduceOp(opts.reduceOp, input),
            comm,
            stream.stream());
      });
}

std::shared_ptr<ProcessGroup::Work> ProcessGroupNCCL::allreduce_coalesced(
    std::vector<at::Tensor>& tensors,
    const AllreduceCoalescedOptions& opts) {
  throw std::runtime_error(
      "allreduce_coalesced is currently not supported with NCCL");
}

std::shared_ptr<ProcessGroup::Work> ProcessGroupNCCL::broadcast(
    std::vector<at::Tensor>& tensors,
    const BroadcastOptions& opts) {
  check_gpu_tensors(tensors);

  return collective(
      tensors,
      tensors,
      [&](at::Tensor& input,
          at::Tensor& output,
          ncclComm_t comm,
          at::cuda::CUDAStream& stream) {
        const auto root = opts.rootRank * tensors.size() + opts.rootTensor;
        return ncclBcast(
            input.data_ptr(),
            input.numel(),
            getNcclDataType(input.scalar_type()),
            root,
            comm,
            stream.stream());
      });
}

std::shared_ptr<ProcessGroup::Work> ProcessGroupNCCL::reduce(
    std::vector<at::Tensor>& tensors,
    const ReduceOptions& opts) {
  check_gpu_tensors(tensors);

  return collective(
      tensors,
      tensors,
      [&](at::Tensor& input,
          at::Tensor& output,
          ncclComm_t comm,
          at::cuda::CUDAStream& stream) {
        const auto root = opts.rootRank * tensors.size() + opts.rootTensor;
        return ncclReduce(
            input.data_ptr(),
            output.data_ptr(),
            input.numel(),
            getNcclDataType(input.scalar_type()),
            getNcclReduceOp(opts.reduceOp, input),
            root,
            comm,
            stream.stream());
      });
}

std::shared_ptr<ProcessGroup::Work> ProcessGroupNCCL::allgather(
    std::vector<std::vector<at::Tensor>>& outputTensors,
    std::vector<at::Tensor>& inputTensors,
    const AllgatherOptions& opts) {
  check_gpu_tensors(inputTensors);

  auto outputFlattened =
      flatten_for_scatter_gather(outputTensors, inputTensors, size_);
  check_gpu_tensors(outputFlattened);

  return collective(
      inputTensors,
      outputFlattened,
      [&](at::Tensor& input,
          at::Tensor& output,
          ncclComm_t comm,
          at::cuda::CUDAStream& stream) {
        c10::cuda::CUDACachingAllocator::recordStream(
            output.storage().data_ptr(), stream);
        return ncclAllGather(
            input.data_ptr(),
            output.data_ptr(),
            input.numel(),
            getNcclDataType(input.scalar_type()),
            comm,
            stream.stream());
      },
      [&](std::vector<at::cuda::CUDAStream>& ncclStreams) {},
      [&](std::vector<at::cuda::CUDAStream>& ncclStreams) {
        // Copy the flattened output tensors to the outputs.
        for (size_t i = 0; i < outputTensors.size(); ++i) {
          at::cuda::CUDAStreamGuard guard(ncclStreams[i]);
          for (size_t j = 0; j < outputTensors[0].size(); ++j) {
            // See [Sync Streams].
            c10::cuda::CUDACachingAllocator::recordStream(
                outputTensors[i][j].storage().data_ptr(), ncclStreams[i]);

            outputTensors[i][j].copy_(outputFlattened[i][j], true);
          }
        }
      });
}

std::shared_ptr<ProcessGroup::Work> ProcessGroupNCCL::allgather_coalesced(
    std::vector<std::vector<at::Tensor>>& /* unused */,
    std::vector<at::Tensor>& /* unused */,
    const AllgatherOptions& /* unused */) {
  throw std::runtime_error(
      "ProcessGroupNCCL does not support allgather_coalesced");
}

std::shared_ptr<ProcessGroup::Work> ProcessGroupNCCL::reduce_scatter(
    std::vector<at::Tensor>& outputTensors,
    std::vector<std::vector<at::Tensor>>& inputTensors,
    const ReduceScatterOptions& opts) {
  check_gpu_tensors(outputTensors);

  auto inputFlattened =
      flatten_for_scatter_gather(inputTensors, outputTensors, size_);
  check_gpu_tensors(inputFlattened);

  return collective(
      inputFlattened,
      outputTensors,
      [&](at::Tensor& input,
          at::Tensor& output,
          ncclComm_t comm,
          at::cuda::CUDAStream& stream) {
        c10::cuda::CUDACachingAllocator::recordStream(
            output.storage().data_ptr(), stream);
        return ncclReduceScatter(
            input.data_ptr(),
            output.data_ptr(),
            output.numel(),
            getNcclDataType(input.scalar_type()),
            getNcclReduceOp(opts.reduceOp, input),
            comm,
            stream.stream());
      },
      [&](std::vector<at::cuda::CUDAStream>& ncclStreams) {
        // Copy the input tensors to the flattened inputs.
        for (size_t i = 0; i < inputTensors.size(); ++i) {
          at::cuda::CUDAStreamGuard guard(ncclStreams[i]);
          for (size_t j = 0; j < inputTensors[0].size(); ++j) {
            // See [Sync Streams].
            c10::cuda::CUDACachingAllocator::recordStream(
                inputTensors[i][j].storage().data_ptr(), ncclStreams[i]);

            inputFlattened[i][j].copy_(inputTensors[i][j], true);
          }
        }
      },
      [&](std::vector<at::cuda::CUDAStream>& ncclStreams) {});
}

std::shared_ptr<ProcessGroup::Work> ProcessGroupNCCL::barrier(
    const BarrierOptions& opts) {
  std::vector<at::Device> devices;
  if (usedDeviceIdxs_.empty()) {
    // This means there is not yet a NCCL collective being called
    // Here we have to use the best guesses and will use a single GPU to call
    // allreduce to achieve barrier.
    // In case the multiple processes fall into the same node, we use rank to
    // ensure that each process is on a different GPU
    auto numGPUs = at::cuda::getNumGPUs();
    int16_t deviceIdx = static_cast<int16_t>(rank_ % numGPUs);
    devices.push_back(at::Device(at::DeviceType::CUDA, deviceIdx));
  } else {
    for (auto usedDeviceIdx : usedDeviceIdxs_) {
      devices.push_back(at::Device(at::DeviceType::CUDA, usedDeviceIdx));
    }
  }

  std::vector<at::Tensor> barrierTensors;
  barrierTensors.reserve(devices.size());

  at::cuda::OptionalCUDAGuard gpuGuard;
  for (auto& device : devices) {
    gpuGuard.set_index(device.index());
    barrierTensors.push_back(at::empty(
        {1},
        at::TensorOptions().device(at::DeviceType::CUDA).dtype(at::kByte)));
  }

  // All reduce to achieve the barrier
  auto work = allreduce(barrierTensors);

  // Work will take over barrierTensors
  auto ncclWork = dynamic_cast<ProcessGroupNCCL::WorkNCCL*>(work.get());
  TORCH_CHECK(ncclWork);
  ncclWork->barrierTensors_ = std::move(barrierTensors);

  return work;
}

#ifdef ENABLE_NCCL_P2P_SUPPORT
std::shared_ptr<ProcessGroup::Work> ProcessGroupNCCL::alltoall_base(
    at::Tensor& outputTensor,
    at::Tensor& inputTensor,
    std::vector<int64_t>& outputSplitSizes,
    std::vector<int64_t>& inputSplitSizes,
    const AllToAllOptions& /* unused */) {
  check_gpu_single_tensor(outputTensor);
  check_gpu_single_tensor(inputTensor);
  if (outputSplitSizes.size() == 0 && inputSplitSizes.size() == 0) {
    std::vector<at::Tensor> inputTensors = {inputTensor};
    std::vector<at::Tensor> outputTensors = {outputTensor};
    return collective(
        inputTensors,
        outputTensors,
        [&](at::Tensor& input,
            at::Tensor& output,
            ncclComm_t comm,
            at::cuda::CUDAStream& stream) {
          return ncclAlltoall(
              input.data_ptr(),
              output.data_ptr(),
              input.numel() / size_,
              input.element_size(),
              getNcclDataType(input.scalar_type()),
              comm,
              stream.stream());
        });
  } else {
    c10d::checkSplitSizes(inputSplitSizes, inputTensor, size_);
    c10d::checkSplitSizes(outputSplitSizes, outputTensor, size_);
    std::vector<at::Tensor> inputTensors = {inputTensor};
    std::vector<at::Tensor> outputTensors = {outputTensor};
    return collective(
        inputTensors,
        outputTensors,
        [&](at::Tensor& input,
            at::Tensor& output,
            ncclComm_t comm,
            at::cuda::CUDAStream& stream) {
          std::vector<size_t> send_lengths(size_);
          std::vector<size_t> recv_lengths(size_);
          std::vector<size_t> send_offsets(size_);
          std::vector<size_t> recv_offsets(size_);
          c10d::computeLengthsAndOffsets(
              inputSplitSizes, input, &send_lengths, &send_offsets);
          c10d::computeLengthsAndOffsets(
              outputSplitSizes, output, &recv_lengths, &recv_offsets);
          return ncclAlltoallv(
              input.data_ptr(),
              send_lengths.data(),
              send_offsets.data(),
              output.data_ptr(),
              recv_lengths.data(),
              recv_offsets.data(),
              input.element_size(),
              getNcclDataType(input.scalar_type()),
              comm,
              stream.stream());
        });
  }
}
#else
std::shared_ptr<ProcessGroup::Work> ProcessGroupNCCL::alltoall_base(
    at::Tensor& /* unused */,
    at::Tensor& /* unused */,
    std::vector<int64_t>& /* unused */,
    std::vector<int64_t>& /* unused */,
    const AllToAllOptions& /* unused */) {
  throw std::runtime_error(
      "ProcessGroupNCCL only supports alltoall* for NCCL lib version >= 2.7.0");
}
#endif

std::shared_ptr<ProcessGroup::Work> ProcessGroupNCCL::alltoall(
    std::vector<at::Tensor>& /* unused */,
    std::vector<at::Tensor>& /* unused */,
    const AllToAllOptions& /* unused */) {
  throw std::runtime_error("ProcessGroupNCCL does not support alltoall");
}

std::shared_ptr<ProcessGroup::Work> ProcessGroupNCCL::gather(
    std::vector<std::vector<at::Tensor>>& /* unused */,
    std::vector<at::Tensor>& /* unused */,
    const GatherOptions& /* unused */) {
  throw std::runtime_error("ProcessGroupNCCL does not support gather");
}

std::shared_ptr<ProcessGroup::Work> ProcessGroupNCCL::scatter(
    std::vector<at::Tensor>& /* unused */,
    std::vector<std::vector<at::Tensor>>& /* unused */,
    const ScatterOptions& /* unused */) {
  throw std::runtime_error("ProcessGroupNCCL does not support scatter");
}

std::shared_ptr<ProcessGroup::Work> ProcessGroupNCCL::send(
    std::vector<at::Tensor>& /* unused */,
    int /* unused */,
    int /* unused */) {
  throw std::runtime_error("ProcessGroupNCCL does not support send");
}

std::shared_ptr<ProcessGroup::Work> ProcessGroupNCCL::recv(
    std::vector<at::Tensor>& /* unused */,
    int /* unused */,
    int /* unused */) {
  throw std::runtime_error("ProcessGroupNCCL does not support recv");
}

std::shared_ptr<ProcessGroup::Work> ProcessGroupNCCL::recvAnysource(
    std::vector<at::Tensor>& /* unused */,
    int /* unused */) {
  throw std::runtime_error("ProcessGroupNCCL does not support recv");
}

std::shared_ptr<ProcessGroup::Work> ProcessGroupNCCL::allgather_base(
    at::Tensor& /*unused */,
    at::Tensor& /*unused */,
    const AllgatherOptions& /*unused */) {
  throw std::runtime_error(
      "no support for allgather_base in NCCL process group");
}

} // namespace c10d<|MERGE_RESOLUTION|>--- conflicted
+++ resolved
@@ -356,13 +356,7 @@
         timeout == kNoTimeout ? opTimeout_ : timeout;
     // Wait for the operation to complete.
     while (!isCompleted()) {
-<<<<<<< HEAD
       if (timedOut()) {
-=======
-      auto currentTimepoint = std::chrono::steady_clock::now();
-      if (std::chrono::duration_cast<std::chrono::milliseconds>(
-              currentTimepoint - workStartTime_) > workTimeout) {
->>>>>>> 81ac3d5a
         // When operation times out due to some errors that are not
         // detected by nccl communicators, ncclCommWatchdog can not check this
         // time out error and thus can not abort ncclComms accordingly.
@@ -416,13 +410,6 @@
   TORCH_CHECK(false, "ProcessGroupNCCL::WorkNCCL::abort not implemented.");
 }
 
-<<<<<<< HEAD
-bool ProcessGroupNCCL::WorkNCCL::timedOut() {
-  auto currentTimepoint = std::chrono::steady_clock::now();
-  return (
-      std::chrono::duration_cast<std::chrono::milliseconds>(
-          currentTimepoint - workStartTime_) >= opTimeout_);
-=======
 void ProcessGroupNCCL::parseNcclBlockingWait() {
   char* blockingWait = getenv(NCCL_BLOCKING_WAIT);
   if (blockingWait != nullptr) {
@@ -436,7 +423,13 @@
           std::string(NCCL_BLOCKING_WAIT));
     }
   }
->>>>>>> 81ac3d5a
+}
+
+bool ProcessGroupNCCL::WorkNCCL::timedOut() {
+  auto currentTimepoint = std::chrono::steady_clock::now();
+  return (
+      std::chrono::duration_cast<std::chrono::milliseconds>(
+          currentTimepoint - workStartTime_) >= opTimeout_);
 }
 
 ProcessGroupNCCL::ProcessGroupNCCL(
