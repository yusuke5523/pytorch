#include <torch/csrc/jit/tensorexpr/cuda_codegen.h>
#include <torch/csrc/jit/tensorexpr/cuda_half_support.h>
#include <torch/csrc/jit/tensorexpr/half_support.h>

#include <ATen/CUDAGeneratorImpl.h>
#include <c10/cuda/CUDAFunctions.h>
#include <torch/csrc/jit/jit_log.h>
#include <torch/csrc/jit/tensorexpr/analysis.h>
#include <torch/csrc/jit/tensorexpr/cuda_random.h>
#include <torch/csrc/jit/tensorexpr/eval.h>
#include <torch/csrc/jit/tensorexpr/exceptions.h>
#include <torch/csrc/jit/tensorexpr/execution_counter.h>
#include <torch/csrc/jit/tensorexpr/ir_simplifier.h>
#include <torch/csrc/jit/tensorexpr/registerizer.h>

namespace torch {
namespace jit {
namespace tensorexpr {

DEFINE_TRIGGER(cuda_codegen_created);
DEFINE_TRIGGER(cuda_codegen_executed);

// A RAII wrapper to manage a variable and name pair in the look-up table.
// TODO: move this to a more shared place.
class ScopedVarName {
 public:
  ScopedVarName(VarNameMap* mapping, const Var* var, const std::string& name)
      : mapping_(mapping), var_(var) {
    auto iter = mapping->find(var);
    if (iter != mapping->end()) {
      throw std::runtime_error("Duplicate var entry: " + var->name_hint());
    }
    mapping->insert(std::make_pair(var, name));
  }

  ScopedVarName(
      UniqueNameManager* manager,
      const Var* var,
      const std::string& name)
      : ScopedVarName(&manager->unique_name_mapping_, var, name) {}

  ScopedVarName(const ScopedVarName&) = delete;
  ScopedVarName& operator=(const ScopedVarName&) = delete;

  ~ScopedVarName() noexcept(false) {
    mapping_->erase(var_);
  }

 private:
  VarNameMap* mapping_ = nullptr;
  const Var* var_ = nullptr;
};

static int as_int(const Expr* expr) {
  auto v = dynamic_cast<const IntImm*>(expr);
  if (!v) {
    throw malformed_input(
        "cuda_codegen: non Int expr interpreted as int", expr);
  }

  return v->value();
}

static bool is_zero(const Expr* expr) {
  return as_int(expr) == 0;
}

static const at::cuda::NVRTC& nvrtc() {
  return at::globalContext().getNVRTC();
}

static void getMajorMinor(
    const cudaDeviceProp* const prop,
    int& major,
    int& minor) {
  using CudaVersion = std::pair<int, int>;
  CudaVersion nvrtc_version;
  AT_CUDA_NVRTC_CHECK(
      nvrtc().nvrtcVersion(&nvrtc_version.first, &nvrtc_version.second));

  AT_ASSERT(nvrtc_version.first >= 6);

  CudaVersion dev_version = CudaVersion(prop->major, prop->minor);
  CudaVersion max_dev_version(dev_version);
  if (nvrtc_version.first <= 7) { // 7 supports 2-5.x
    max_dev_version = CudaVersion(5, 0);
  } else if (nvrtc_version.first <= 8) { // 8 supports 2-6.x
    max_dev_version = CudaVersion(6, 0);
  } else if (nvrtc_version.first <= 9) { // 9 supports 3-7.2
    max_dev_version = CudaVersion(7, 2);
  } else if (nvrtc_version.first <= 10) { // 10 supports 3-7.5
    max_dev_version = CudaVersion(7, 5);
  }
  if (dev_version > max_dev_version) {
    dev_version = max_dev_version;
  }
  major = dev_version.first;
  minor = dev_version.second;
}

std::string cudaDtypeCppString(const Dtype& dtype) {
  switch (dtype.scalar_type()) {
    case ScalarType::Bool:
      return "bool";
    case ScalarType::Half:
      return "half";
    case ScalarType::Char:
      return "char";
    case ScalarType::Byte:
      return "unsigned char";
    case ScalarType::Short:
      return "short";
    case ScalarType::Long:
      return "long long";
    default:
      return dtype.ToCppString();
  }
}

void CudaAnalysis::visit(const Free* v) {
  if (thread_local_bufs_.count(v->buffer_var()) == 0 &&
      cross_block_bufs_.count(v->buffer_var()) == 0) {
    throw std::runtime_error("Global free not supported yet");
  }
}

void CudaAnalysis::visit(const Allocate* v) {
  Stmt* p = v->get_parent();
  while (p) {
    const For* for_v = dynamic_cast<const For*>(p);
    if (for_v) {
      if (for_v->loop_options().is_gpu_block_index()) {
        // TODO: This isn't right if there's a thread index at a higher level
        // than this.
        cross_block_bufs_.insert(v->buffer_var());
        return;
      } else if (for_v->loop_options().is_gpu_thread_index()) {
        thread_local_bufs_.insert(v->buffer_var());
        return;
      }
    }
    p = p->get_parent();
  }
  throw std::runtime_error("Global alloc not supported yet");
}

void CudaAnalysis::visit(const For* v) {
  // Recurse first.
  v->body()->accept(this);

  const LoopOptions& loop_options = v->loop_options();
  if (loop_options.is_gpu_block_index()) {
    int gpu_block_index = loop_options.gpu_block_index();
    if (gpu_block_index >= 3) {
      throw std::runtime_error("support only 3D gpu_block_index");
    }
    const Expr* prev = nullptr;
    if (gpu_block_extents_.size() <= gpu_block_index) {
      gpu_block_extents_.resize(gpu_block_index + 1);
    } else {
      prev = gpu_block_extents_[gpu_block_index];
    }
    if (!is_zero(v->start())) {
      throw std::runtime_error(
          "start must be zero for gpu_block_index: " +
          std::to_string(v->start()));
    }

    if (prev == nullptr) {
      gpu_block_extents_[gpu_block_index] = v->stop();
    } else if (prev->isConstant() && immediateEquals(prev, 1)) {
      // extents must be positive so if the current extent is 1 then even if the
      // stop is symbolic it's the max.
      gpu_block_extents_[gpu_block_index] = v->stop();
    } else {
      gpu_block_extents_[gpu_block_index] =
          IRSimplifier::simplify(new Max(prev, v->stop(), true));
    }
  } else if (loop_options.is_gpu_thread_index()) {
    int gpu_thread_index = loop_options.gpu_thread_index();
    if (gpu_thread_index >= 3) {
      throw std::runtime_error("support only 3D gpu_thread_index");
    }
    const Expr* prev = nullptr;
    if (gpu_thread_extents_.size() <= gpu_thread_index) {
      gpu_thread_extents_.resize(gpu_thread_index + 1);
    } else {
      prev = gpu_thread_extents_[gpu_thread_index];
    }
    if (!is_zero(v->start())) {
      throw std::runtime_error(
          "start must be zero for gpu_thread_index: " +
          std::to_string(v->start()));
    }

    if (prev == nullptr) {
      gpu_thread_extents_[gpu_thread_index] = v->stop();
    } else if (prev->isConstant() && immediateEquals(prev, 1)) {
      // extents must be positive so if the current extent is 1 then even if the
      // stop is symbolic it's the max.
      gpu_thread_extents_[gpu_thread_index] = v->stop();
    } else {
      gpu_thread_extents_[gpu_thread_index] =
          IRSimplifier::simplify(new Max(prev, v->stop(), true));
    }
  }
}

static void print_flat_alloc(std::ostream& os, const Allocate* alloc) {
  std::vector<const Expr*> dims = alloc->dims();
  // TODO: this should be merged with the storage flattener.
  int64_t flat_size = 1;
  for (auto dim : dims) {
    const IntImm* dim_i = dynamic_cast<const IntImm*>(dim);
    if (dim_i) {
      flat_size *= dim_i->value();
    } else {
      throw std::runtime_error("Only IntImm dimensions are supported for now");
    }
  }
  os << cudaDtypeCppString(alloc->dtype()) << " " << (*alloc->buffer_var())
     << "[" << flat_size << "];" << std::endl;
}

void CudaPrinter::visit(const Allocate* v) {
  // TODO: handle dynamic shapes here.
  if (cuda_analysis_->cross_block_bufs().count(v->buffer_var()) != 0) {
    emitIndent();
    os() << "__shared__ ";
    print_flat_alloc(os(), v);
    return;
  }

  if (cuda_analysis_->thread_local_bufs().count(v->buffer_var()) != 0) {
    emitIndent();
    print_flat_alloc(os(), v);
    return;
  }

  throw std::runtime_error("Encountered Alloc not local to block or thread");
}

void CudaPrinter::visit(const Free* v) {
  // do nothing
}

void CudaPrinter::visit(const For* v) {
  IRPrinter::visit(v);
}

void CudaPrinter::visit(const Cast* v) {
  if (v->dtype().scalar_type() == ScalarType::Half) {
    os() << "__float2half(";
    v->src_value()->accept(this);
    os() << ")";
    return;
  } else if (v->src_value()->dtype().scalar_type() == ScalarType::Half) {
    os() << "__half2float(";
    v->src_value()->accept(this);
    os() << ")";
    return;
  }

  os() << "(" << cudaDtypeCppString(v->dtype()) << ")";
  os() << "(";
  v->src_value()->accept(this);
  os() << ")";
}

void CudaPrinter::visit(const Intrinsics* v) {
  if (v->op_type() == IntrinsicsOp::kRand) {
    os() << "Uint32ToFloat(" << *rand_func_ << "())";
    return;
  }

  std::string func_name = v->func_name();

  // get type of resulting expression.
  ScalarType returnType = v->param(0)->dtype().scalar_type();
  for (int i = 1; i < v->nparams(); ++i) {
    returnType = promoteTypes(returnType, v->param(i)->dtype().scalar_type());
  }

  if (returnType == ScalarType::Half || returnType == ScalarType::Float) {
    func_name = func_name + "f";
  }
  if (v->op_type() == IntrinsicsOp::kFabs && is_integral(returnType)) {
    func_name = "abs";
  }

  os() << func_name << "(";
  for (int i = 0; i < v->nparams(); i++) {
    if (i > 0) {
      os() << ", ";
    }
    os() << *v->param(i);
  }
  os() << ")";
}

void CudaPrinter::visit(const Load* v) {
  // TODO: find a better metric in using ldg or not. Support different dtypes.
  // Detects whether the load target is also a store target.
  // TODO: this is currently too wide. It detects whether a store-target
  // exists within the program. In fact, this check is only necessary within a
  // kernel.
  if (v->indices().empty()) {
    os() << *v->base_handle();
    return;
  }
  if (v->dtype().scalar_type() == ScalarType::Bool ||
      v->dtype().scalar_type() == ScalarType::Half) {
    // There's no __ldg overload for bool or half.
    os() << *v->base_handle() << "[" << *v->flat_index() << "]";
    return;
  }
  if (cuda_analysis_->is_buf_store_target(v->buf())) {
    // Cuda __ldg can only be applied on read-only buffers.
    os() << *v->base_handle() << "[" << *v->flat_index() << "]";
    return;
  }
  os() << "__ldg(" << *v->base_handle() << " + " << *v->flat_index() << ")";
}

// TODO: maybe this should be a more shared location?
// TODO: investigate how "Expr*" can be implicitly converted to "ExprHandle" as
// a bool.
static bool CheckEqual(const Expr* lhs, const Expr* rhs) {
  // The fast path. Checks if the pointers are the same.
  if (lhs == rhs) {
    return true;
  }
  ExprHandle diff = Sub::make(ExprHandle(lhs), ExprHandle(rhs));
  ExprHandle diff_s = IRSimplifier::simplify(diff);
  return immediateEquals(diff_s.node(), 0);
}

class AtomicAddFuser : public IRMutator {
 public:
  AtomicAddFuser(
      const std::unordered_set<const Var*>& thread_local_bufs,
      const GPUMetaVarRewriter& metavars)
      : thread_local_bufs_(thread_local_bufs) {
    size_t DIMS = 3;

    const std::vector<const Expr*>& block_extents =
        metavars.gpu_block_extents();
    const std::vector<const Var*>& block_vars = metavars.gpu_block_vars();
    for (size_t i = 0; i < block_extents.size(); ++i) {
      MetaVarExtent extent{block_extents[i], false};
      if (extent.expr->isConstant() && immediateEquals(extent.expr, 1)) {
        extent.trivial = true;
      } else {
        nontrivial_metavars_.insert(block_vars[i]);
      }
      metavars_[block_vars[i]] = extent;
    }

    const std::vector<const Expr*>& thread_extents =
        metavars.gpu_thread_extents();
    const std::vector<const Var*>& thread_vars = metavars.gpu_thread_vars();
    for (size_t i = 0; i < thread_extents.size(); ++i) {
      MetaVarExtent extent{thread_extents[i], false};
      if (extent.expr->isConstant() && immediateEquals(extent.expr, 1)) {
        extent.trivial = true;
      } else {
        nontrivial_metavars_.insert(thread_vars[i]);
      }
      metavars_[thread_vars[i]] = extent;
    }
  }

  Stmt* mutate(const Store* v) override {
    const Buf* buf = v->buf();
    Store* orig = const_cast<Store*>(v); // NOLINT

    // Thread locals never need to be atomic.
    if (thread_local_bufs_.count(buf->base_handle()) != 0) {
      return orig;
    }

    ScalarType dtype = v->value()->dtype().scalar_type();
    if (dtype != ScalarType::Float && dtype != ScalarType::Double) {
      return orig;
    }
    const Add* add_v = dynamic_cast<const Add*>(v->value());
    if (!add_v) {
      return orig;
    }
    const Load* load_v = dynamic_cast<const Load*>(add_v->lhs());
    if (!load_v) {
      return orig;
    }
    if (v->base_handle() != load_v->base_handle()) {
      return orig;
    }
    if (v->indices().empty() && load_v->indices().empty()) {
      return orig;
    }
    bool index_equal = CheckEqual(v->flat_index(), load_v->flat_index());
    if (!index_equal) {
      return orig;
    }

    // TODO: this checks that the metavars occur directly as an index, but this
    // is pessimistic, blockIdx.x + 1 is fine too if there is no overlapping.
    std::unordered_set<const Var*> vars_to_find = nontrivial_metavars_;
    for (const Expr* e : v->indices()) {
      if (const Var* v = dynamic_cast<const Var*>(e)) {
        vars_to_find.erase(v);
      }
    }

    if (vars_to_find.empty()) {
      // All metavars accounted for.
      return orig;
    }

    return new AtomicAdd(buf, v->indices(), add_v->rhs());
  }

 private:
  const std::unordered_set<const Var*>& thread_local_bufs_;
  struct MetaVarExtent {
    const Expr* expr{nullptr};
    bool trivial{false};
  };
  std::unordered_map<const Var*, MetaVarExtent> metavars_;
  std::unordered_set<const Var*> nontrivial_metavars_;
};

void CudaPrinter::visit(const Store* v) {
  emitIndent();
  if (v->indices().empty()) {
    os() << *v->base_handle() << " = ";
  } else {
    os() << *v->base_handle() << "[" << *v->flat_index() << "] = ";
  }
  os() << *v->value() << ";";
  os() << std::endl;
}

void CudaPrinter::visit(const AtomicAdd* v) {
  emitIndent();
  if (cuda_analysis_->thread_local_bufs().count(v->base_handle()) > 0) {
    // atomicAdd only works on global and shared memory
    os() << *v->base_handle() << "[" << *v->flat_index()
         << "] += " << *v->value() << ";";
  } else {
    os() << "atomicAdd(&" << *v->base_handle() << "[" << *v->flat_index() << "]"
         << ", " << *v->value() << ");";
  }
  os() << std::endl;
}

void CudaPrinter::visit(const Max* v) {
  if (is_integral(v->dtype().scalar_type())) {
    os() << "max(";
  } else {
    os() << "maximum(";
  }
  v->lhs()->accept(this);
  os() << ",";
  v->rhs()->accept(this);
  os() << ")";
}

void CudaPrinter::visit(const Min* v) {
  if (is_integral(v->dtype().scalar_type())) {
    os() << "min(";
  } else {
    os() << "minimum(";
  }
  v->lhs()->accept(this);
  os() << ",";
  v->rhs()->accept(this);
  os() << ")";
}

void CudaPrinter::visit(const IfThenElse* v) {
  os() << "((";
  v->condition()->accept(this);
  os() << ") ? ";
  v->true_value()->accept(this);
  os() << " : ";
  v->false_value()->accept(this);
  os() << ")";
}

void CudaPrinter::visit(const Block* v) {
  os() << "{" << std::endl;
  indent_++;

  for (Stmt* s : v->stmts()) {
    s->accept(this);
  }

  indent_--;
  emitIndent();
  os() << "}";
}

void CudaPrinter::visit(const Let* v) {
  emitIndent();
  os() << cudaDtypeCppString(v->dtype());
  os() << " " << *v->var() << " = ";
  v->value()->accept(this);
  os() << ";" << std::endl;
}

class PrioritizeLoad : public IRMutator {
 public:
  const Expr* mutate(const Load* v) override {
    // Look at the declaration of this variable for more details.
    if (nested_if_then_else_ > 0) {
      return IRMutator::mutate(v);
    }
    if (nested_let_) {
      return IRMutator::mutate(v);
    }
    if (thread_local_bufs_.count(v->base_handle()) > 0) {
      return IRMutator::mutate(v);
    }
    if (v->indices().size() == 0) {
      return IRMutator::mutate(v);
    }
    if (nested_store_) {
      if (v->base_handle() == nested_store_->buf()->base_handle() &&
          v->indices().size() == nested_store_->indices().size()) {
        // also check indices
        bool same = true;
        for (int i = 0; i < v->indices().size(); ++i) {
          if (!exprEquals(v->indices()[i], nested_store_->indices()[i])) {
            same = false;
            break;
          }
        }
        if (same) {
          return IRMutator::mutate(v);
        }
      } else if (nested_store_->indices().empty()) {
        return IRMutator::mutate(v);
      }
    }

    MemLoadList& load_list = load_stack_.back();
    const Var* load_new_var = new Var("v", v->dtype());
    const Expr* new_value = IRMutator::mutate(v);
    load_list.push_back(std::make_pair(load_new_var, new_value));

    return load_new_var;
  }

  const Expr* mutate(const Cast* v) override {
    const Load* src_load = dynamic_cast<const Load*>(v->src_value());
    const Expr* new_src = v->src_value()->accept_mutator(this);
    const Var* new_var = dynamic_cast<const Var*>(new_src);
    if (!src_load || !new_var) {
      return new Cast(v->dtype(), new_src);
    }

    // We just did the prioritize load, let's fold in the Cast.
    MemLoadList& load_list = load_stack_.back();
    assert(!load_list.empty());
    auto pair = load_list.back();
    assert(pair.first == new_var);
    load_list.pop_back();

    new_var = new Var("v", v->dtype());
    const Expr* new_value = new Cast(v->dtype(), pair.second);
    load_list.push_back(std::make_pair(new_var, new_value));
    return new_var;
  }

  Stmt* mutate(const Store* v) override {
    const Store* last = nested_store_;
    nested_store_ = v;
    Stmt* s = IRMutator::mutate(v);
    nested_store_ = last;
    return s;
  }

  Stmt* mutate(const Let* v) override {
    nested_let_ = true;
    Stmt* s = IRMutator::mutate(v);
    nested_let_ = false;
    return s;
  }

  Stmt* mutate(const Block* v) override {
    bool any_change = false;

    Block* v1 = const_cast<Block*>(v); // NOLINT
    assert(v1);
    std::list<Stmt*> stmts = v1->stmts();
    for (Stmt* stmt : stmts) {
      PushList();
      Stmt* stmt_new = stmt->accept_mutator(this);

      AddMemLoadsFromList(v1, stmt);
      PopList();

      if (stmt_new == stmt) {
        continue;
      }
      v1->replace_stmt(stmt, stmt_new);
    }
    return v1;
  }

  const Expr* mutate(const IfThenElse* v) override {
    nested_if_then_else_++;
    const Expr* new_v = IRMutator::mutate(v);
    nested_if_then_else_--;
    return new_v;
  }

 private:
  using MemLoadEntry = std::pair<const Var*, const Expr*>;
  using MemLoadList = std::vector<MemLoadEntry>;
  using MemoryLoadStack = std::vector<MemLoadList>;

  void PushList() {
    load_stack_.push_back(MemLoadList());
  }

  void PopList() {
    load_stack_.pop_back();
  }

  void AddMemLoadsFromList(Block* block, Stmt* last) {
    MemLoadList& load_list = load_stack_.back();
    if (load_list.empty()) {
      return;
    }

    for (const auto& pair : load_list) {
      Stmt* news = new Let(pair.first, pair.second);
      block->insert_stmt_before(news, last);
    }
  }

  MemoryLoadStack load_stack_;
  // TODO: For now, we are not moving the loads with the IfThenElse.
  // Eventually, we should switch to a more generic structure like:
  // int v2 = IfThenElse(cond, true_v, false_v) + 2 ->
  //
  // int v;
  // if (cond) {
  //   v = true_v;
  // } else {
  //   v = false_v;
  // }
  // int v2 = v + 2;
  int nested_if_then_else_{0};
  const Store* nested_store_{nullptr};
  bool nested_let_{false};
  std::unordered_set<const Var*> thread_local_bufs_;
};

std::string CudaCodeGen::GetUniqueFuncName(const std::string& func_prefix) {
  int64_t counter = 0;
  std::string name = func_prefix;
  while (taken_func_names.count(name)) {
    name = func_prefix + "_" + std::to_string(counter++);
  }

  taken_func_names.insert(name);
  return name;
}

bool GPUMetaVarRewriter::isFullExtent() {
  {
    auto& extents = cuda_analysis_->gpu_block_extents();
    for (int i = 0; i < 3; ++i) {
      if (!exprEquals(current_block_reach_[i], extents[i])) {
        return false;
      }
    }
  }

  {
    auto& extents = cuda_analysis_->gpu_thread_extents();
    for (int i = 0; i < 3; ++i) {
      if (!exprEquals(current_thread_reach_[i], extents[i])) {
        return false;
      }
    }
  }

  return true;
}

Stmt* GPUMetaVarRewriter::mutate(const For* v) {
  Stmt* body = v->body();
  const Expr* old_reach = nullptr;
  const LoopOptions& loop_options = v->loop_options();
  if (loop_options.is_gpu_block_index()) {
    int gpu_block_index = loop_options.gpu_block_index();
    if (gpu_block_index >= 3) {
      throw std::runtime_error("support only 3D gpu_block_index");
    }
    old_reach = current_block_reach_[gpu_block_index];

    // Extents must be positive, assume >= 1.
    if (old_reach->isConstant() && immediateEquals(old_reach, 1)) {
      current_block_reach_[gpu_block_index] = v->stop();
    } else {
      current_block_reach_[gpu_block_index] =
          IRSimplifier::simplify(new Max(old_reach, v->stop(), true));
    }

    const Var* metaVar = gpu_block_vars_[gpu_block_index];
    body = Substitute(Stmt::clone(body), {{v->var(), metaVar}});
  } else if (loop_options.is_gpu_thread_index()) {
    int gpu_thread_index = loop_options.gpu_thread_index();
    if (gpu_thread_index >= 3) {
      throw std::runtime_error("support only 3D gpu_thread_index");
    }
    old_reach = current_thread_reach_[gpu_thread_index];

    // Extents must be positive, assume >= 1.
    if (old_reach->isConstant() && immediateEquals(old_reach, 1)) {
      current_thread_reach_[gpu_thread_index] = v->stop();
    } else {
      current_thread_reach_[gpu_thread_index] =
          IRSimplifier::simplify(new Max(old_reach, v->stop(), true));
    }

    const Var* metaVar = gpu_thread_vars_[gpu_thread_index];
    body = Substitute(Stmt::clone(body), {{v->var(), metaVar}});
  }

  // Recurse into body block.
  body = Stmt::clone(body->accept_mutator(this));

  // pop the internal reach off the stack.
  if (loop_options.is_gpu_block_index()) {
    current_block_reach_[loop_options.gpu_block_index()] = old_reach;
    return body;
  } else if (loop_options.is_gpu_thread_index()) {
    current_thread_reach_[loop_options.gpu_thread_index()] = old_reach;
    return body;
  }

  return v->cloneWithNewBody(body);
}

Stmt* GPUMetaVarRewriter::mutate(const Block* v) {
  std::vector<Segment> innerSegments;
  Segment current;

  auto pushAndReset = [&](bool mask) {
    if (!current.empty()) {
      innerSegments.push_back(current);
    }
    current.reset(mask);
  };

  // Here's we're slicing the Block's contents into segments that should have
  // the same launch reach. Segments are comprised of all statements that aren't
  // loops - which are their own segments. Some operations, such as threading
  // and memory ops should never be masked and so also get their own segment.
  for (Stmt* stmt : *v) {
    Stmt* stmt_new = stmt->accept_mutator(this);
    if (stmt == stmt_new) {
      stmt_new = Stmt::clone(stmt_new);
    }

    // Likewise, Allocate and Free should never be masked.
    if (dynamic_cast<Allocate*>(stmt) || dynamic_cast<Free*>(stmt)) {
      pushAndReset(false);
    }

    // If the current stmt *was* a loop, it's a segment boundary.
    if (For* f = dynamic_cast<For*>(stmt)) {
      pushAndReset(false);
    }

    current.stmts().push_back(stmt_new);
    // if the current segment should not be masked, it's a segment boundary on
    // the far side as well.
    if (!current.mask()) {
      pushAndReset(true);
    }
  }

  if (!current.empty()) {
    innerSegments.push_back(current);
  }

  // We are max extent in all dimensions, so need no masks at this level.
  if (isFullExtent()) {
    // flatten inner segments.
    std::vector<Stmt*> stmts;
    for (auto& v : innerSegments) {
      for (auto* s : v.stmts()) {
        stmts.push_back(s);
      }
    }

    return new Block(stmts);
  }

  std::vector<Stmt*> stmts;
  for (auto& segment : innerSegments) {
    bool need_sync = false;
    // We never mask loops, they'll mask their contents.
    if (!segment.mask()) {
      TORCH_INTERNAL_ASSERT(segment.stmts().size() == 1);
      stmts.push_back(segment.stmts()[0]);
      continue;
    }

    // If we get here, we must mask since we're not full reach and our direct
    // child isn't a For.
    Stmt* inner = new Block(segment.stmts());
    // threads inside blocks.
    auto& thread_extents = cuda_analysis_->gpu_thread_extents();
    for (size_t i = 0; i < gpu_thread_vars_.size(); ++i) {
      if (!exprEquals(current_thread_reach_[i], thread_extents[i])) {
        need_sync = true;
        // Mask it against the current dimensions.
        inner = new Cond(
            new CompareSelect(
                gpu_thread_vars_[i],
                current_thread_reach_[i],
                CompareSelectOperation::kLT),
            inner,
            nullptr);
      }
    }
    auto& block_extents = cuda_analysis_->gpu_block_extents();
    for (size_t i = 0; i < gpu_block_vars_.size(); ++i) {
      if (!exprEquals(current_block_reach_[i], block_extents[i])) {
        // Mask it against the current dimensions.
        inner = new Cond(
            new CompareSelect(
                gpu_block_vars_[i],
                current_block_reach_[i],
                CompareSelectOperation::kLT),
            inner,
            nullptr);
      }
    }

    if (need_sync) {
      stmts.push_back(new SyncThreads());
    }
    stmts.push_back(inner);
    if (need_sync) {
      stmts.push_back(new SyncThreads());
    }
  }

  return new Block(stmts);
}

static std::ostream& operator<<(
    std::ostream& out,
    const std::vector<const Expr*>& exprs) {
  size_t i = 0;
  for (auto expr : exprs) {
    if (i++ > 0) {
      out << ", ";
    }
    out << *expr;
  }
  return out;
}

#ifdef USE_ROCM
static const char* device_resource_string = R"(
#include <hip/hip_runtime.h>
#define POS_INFINITY INFINITY
#define NEG_INFINITY -INFINITY

)";
#else
static const char* device_resource_string = R"(
#define NAN __int_as_float(0x7fffffff)
#define POS_INFINITY __int_as_float(0x7f800000)
#define NEG_INFINITY __int_as_float(0xff800000)

)";
#endif

static const char* shared_resource_string = R"(
template<typename T>
__device__ T maximum(T a, T b) {
  return isnan(a) ? a : (a > b ? a : b);
}

template<typename T>
__device__ T minimum(T a, T b) {
  return isnan(a) ? a : (a < b ? a : b);
}

)";

void CudaCodeGen::Initialize() {
  // TODO: handle multiple kernels.
  // TODO: handle dynamic dimension.
  // TODO: call nvrtc.
  // TODO: merge HasRand with CudaAnalysis.
  GenericIntrinsicsExpander intrinsics_expander;
  apply_mutator(&intrinsics_expander);

  HasRand has_rand_func(stmt());
  has_random_ = has_rand_func.has_rand();
  cuda_analysis_ = std::make_unique<CudaAnalysis>();
  printer_ =
      std::make_unique<CudaPrinter>(&oss_, cuda_analysis_.get(), has_random_);
  metavar_rewriter_ =
      std::make_unique<GPUMetaVarRewriter>(cuda_analysis_.get());

  os() << device_resource_string << shared_resource_string;

  if (has_random_) {
    os() << philox_random_string << std::endl;
  }

  // Check whether the statement uses the Half type, if so add the
  // half_support_literal.
  Stmt* stmt_v = stmt();
<<<<<<< HEAD
  HalfChecker halfChecker;
  stmt_v = stmt_v->accept_mutator(&halfChecker);
=======
  CudaHalfChecker halfChecker;
  stmt_v->accept(&halfChecker);
>>>>>>> 129acbcd
  if (halfChecker.hasHalf()) {
    os() << fuser::cuda::half_support_literal << std::endl;
  }

  std::string func_name = GetUniqueFuncName(kernel_func_name());
  os() << "extern \"C\" __global__" << std::endl;
#ifdef USE_ROCM
  // CUDA has a default limit of threads per block (=flat work group size)
  // of 1024, but ROCm uses 256 by default. At the time of writing
  // (#45506), I am unaware of a stricter limit that TensorExpr imposes
  // (maybe for perf),so I use 1024 as maximum flat work group size.
  // We put a minimum value of 1, this is also used by hip (ROCm 3.8) in
  // the __launch_bound__ implementation. The arguments for the attribute
  // are (min, max), for details see the documentation at
  // https://clang.llvm.org/docs/AttributeReference.html#amdgpu-flat-work-group-size
  os() << "__attribute__((amdgpu_flat_work_group_size(1, 1024)))" << std::endl;
#endif
  os() << "void " << func_name << "(";
  const std::vector<BufferArg> buffer_args = this->buffer_args();
  for (size_t i = 0; i < buffer_args.size(); i++) {
    if (i > 0) {
      os() << ", ";
    }
    const BufferArg& buffer_arg = buffer_args[i];
    const Var* var = buffer_arg.var();
    Dtype dtype = buffer_arg.dtype();

    os() << cudaDtypeCppString(dtype) << (buffer_arg.isVar() ? " " : "* ")
         << name_manager()->get_unique_name(var);
  }
  const Var* rand_seed;
  const Var* rand_offset;
  if (has_random_) {
    // TODO: switch to kUint64 when it is available.
    rand_seed = new Var("rand_seed", kInt);
    rand_offset = new Var("rand_offset", kInt);
    std::string uint64_str = "unsigned long long";
    os() << ", " << uint64_str << " " << *rand_seed << ", " << uint64_str << " "
         << *rand_offset;
  }
  os() << ") {";
  os() << std::endl;

  if (has_random_) {
    const Var* idx = new Var("idx", kInt);
    os() << "int " << *idx << " = blockIdx.x*blockDim.x + threadIdx.x;"
         << std::endl;
    const Var* rand_func = printer_->rand_func();
    os() << "Philox " << *rand_func << "(" << *rand_seed << ", " << *idx << ", "
         << *rand_offset << ");" << std::endl;
    os() << std::endl;
  }

  stmt_v->accept(cuda_analysis_.get());

  stmt_v = stmt_v->accept_mutator(metavar_rewriter_.get());

  AtomicAddFuser atomic_add_fuser(
      cuda_analysis_->thread_local_bufs(), *metavar_rewriter_.get());
  stmt_v = stmt_v->accept_mutator(&atomic_add_fuser);

  stmt_v = registerize(stmt_v);

  PrioritizeLoad prioritize_load;
  stmt_v = stmt_v->accept_mutator(&prioritize_load);

  // The registerizer might insert half-type scalars, we don't want this.
  CudaHalfRewriter hsFix;
  stmt_v = stmt_v->accept_mutator(&hsFix);

  stmt_v = IRSimplifier::simplify(stmt_v);
  set_stmt(stmt_v);

  stmt_v->accept(printer_.get());
  os() << std::endl;
  os() << "}";

  // Check that all block extents had been set.
  const std::vector<const Expr*>& gpu_block_extents =
      metavar_rewriter_->gpu_block_extents();
  for (size_t i = 0; i < gpu_block_extents.size(); i++) {
    if (!gpu_block_extents[i]) {
      throw std::runtime_error("Missing gpu_block_index: " + std::to_string(i));
    }
  }

  GRAPH_DEBUG(
      "Fused TE CUDA kernel:\n",
      oss_.str(),
      "\n",
      "gpu_block_extents: (",
      metavar_rewriter_->gpu_block_extents(),
      ")\n",
      "gpu_thread_extents: (",
      metavar_rewriter_->gpu_thread_extents(),
      ")");

  CompileToNVRTC(oss_.str(), func_name);
  USE_TRIGGER(cuda_codegen_created);
}

void CudaCodeGen::call(const std::vector<CallArg>& args) {
  if (args.size() != buffer_args().size()) {
    throw malformed_input("cuda_codegen: wrong number of args in call");
  }

  // TODO: move as much of this into the constructors.
  const std::vector<const Expr*>& gpu_block_extents =
      metavar_rewriter_->gpu_block_extents();
  const std::vector<const Expr*>& gpu_thread_extents =
      metavar_rewriter_->gpu_thread_extents();
  if (gpu_block_extents.size() > 3 || gpu_thread_extents.size() > 3) {
    throw malformed_input(
        "cuda_codegen: block or thread extent greater than 3D");
  }

  std::vector<int> gpu_block_extents_v(3, 1);
  std::vector<int> gpu_thread_extents_v(3, 1);

  // evaluate all the block/thread extents into values
  // TODO: eventually, codegen these calculations and make them part of the
  // module.
  for (size_t i = 0; i < gpu_block_extents.size(); i++) {
    if (gpu_block_extents[i]->isConstant()) {
      gpu_block_extents_v[i] = immediateAs<int>(gpu_block_extents[i]);
      continue;
    }
    ExprEval<SimpleIREvaluator> eval(
        ExprHandle(gpu_block_extents[i]), buffer_args());
    gpu_block_extents_v[i] = eval.value<int>(args);
  }
  for (size_t i = 0; i < gpu_thread_extents.size(); i++) {
    if (gpu_thread_extents[i]->isConstant()) {
      gpu_thread_extents_v[i] = immediateAs<int>(gpu_thread_extents[i]);
      continue;
    }
    ExprEval<SimpleIREvaluator> eval(
        ExprHandle(gpu_thread_extents[i]), buffer_args());
    gpu_thread_extents_v[i] = eval.value<int>(args);
  }

  // Skip launching the kernel if there are no elements to process.
  for (int extent : gpu_block_extents_v) {
    if (extent == 0) {
      return;
    }
  }

  // Bind the buffer addresses into arguments
  auto const& buffer_args = this->buffer_args();
  int ptr_count = buffer_args.size();
  if (has_random_) {
    ptr_count += 2;
  }
  std::vector<void*> args_data(buffer_args.size());
  std::vector<void*> ptr_to_args(ptr_count);
  uint64_t rand_seed = uint64_t(-1);
  uint64_t rand_offset = uint64_t(-1);
  for (size_t i = 0; i < buffer_args.size(); i++) {
    auto const& bufferArg = buffer_args[i];
    if (bufferArg.isVar()) {
      auto stype = bufferArg.dtype().scalar_type();
      switch (stype) {
#define TYPE_CASE(Type, Name)             \
  case ScalarType::Name:                  \
    ptr_to_args[i] = args[i].Name##Ptr(); \
    break;
        AT_FORALL_SCALAR_TYPES_AND2(Bool, Half, TYPE_CASE);
#undef TYPE_CASE
        default:
          throw unsupported_dtype();
      }
    } else {
      args_data[i] = args[i].data();
      ptr_to_args[i] = &args_data[i];
    }
  }

  if (has_random_) {
    auto gen = at::cuda::detail::getDefaultCUDAGenerator();
    // TODO: total hack. Switch to numel when it is available.
    int64_t total_elements_per_thread = (1LL << 28);
    {
      std::lock_guard<std::mutex> lock(gen.mutex());
      auto philox_engine_inputs =
          at::check_generator<at::CUDAGeneratorImpl>(gen)->philox_engine_inputs(
              total_elements_per_thread);
      rand_seed = philox_engine_inputs.first;
      rand_offset = philox_engine_inputs.second;
    }
    ptr_to_args[buffer_args.size()] = &rand_seed;
    ptr_to_args[buffer_args.size() + 1] = &rand_offset;
  }
  const auto prior_device = at::cuda::current_device();
  if (prior_device != this->device().index()) {
    at::cuda::set_device(this->device().index());
  }
  // Launch the kernels
  auto stream = at::cuda::getCurrentCUDAStream();
  AT_CUDA_DRIVER_CHECK(nvrtc().cuLaunchKernel(
      function_,
      gpu_block_extents_v[0],
      gpu_block_extents_v[1],
      gpu_block_extents_v[2],
      gpu_thread_extents_v[0],
      gpu_thread_extents_v[1],
      gpu_thread_extents_v[2],
      0,
      stream,
      ptr_to_args.data(),
      nullptr));
  USE_TRIGGER(cuda_codegen_executed);

  if (prior_device != this->device().index()) {
    at::cuda::set_device(prior_device);
  }
}

void CudaCodeGen::CompileToNVRTC(
    const std::string& code,
    const std::string& func_name) {
  CUcontext pctx = 0;
  AT_CUDA_DRIVER_CHECK(nvrtc().cuCtxGetCurrent(&pctx));
  // Note: hacked at::DeviceGuard since at::DeviceGuard was failing to work
  // properly in some scenarios
  const auto prior_device = at::cuda::current_device();
  if (prior_device != this->device().index()) {
    at::cuda::set_device(this->device().index());
  }
  // cudaSetDevice does not have to really change the underlying device if it
  // doesn't have to, so calling cudaFree to force that change
  if (!pctx) {
    std::unique_lock<std::mutex> cudaFreeMutexLock(
        *(c10::cuda::CUDACachingAllocator::getFreeMutex()));
    cudaFree(nullptr);
    AT_CUDA_DRIVER_CHECK(nvrtc().cuCtxGetCurrent(&pctx));
  }
  // Acquires device and NVRTC properties (for compile arch and occupancy
  // calculations)
  cudaDeviceProp* prop = at::cuda::getCurrentDeviceProperties();
  int major, minor;
  getMajorMinor(prop, major, minor);

  // Creates the NVRTC program
  nvrtcProgram program;
  AT_CUDA_NVRTC_CHECK(nvrtc().nvrtcCreateProgram(
      &program, code.c_str(), nullptr, 0, nullptr, nullptr));

#ifdef __HIP_PLATFORM_HCC__
  std::vector<const char*> args = {};
#else
  const std::string compute = "--gpu-architecture=compute_" +
      std::to_string(major) + std::to_string(minor);
  const std::vector<const char*> args = {
      "--std=c++14", compute.c_str(), "-default-device"};
#endif

  const auto result =
      nvrtc().nvrtcCompileProgram(program, args.size(), args.data());
  if (result != NVRTC_SUCCESS) {
    size_t logsize;
    AT_CUDA_NVRTC_CHECK(nvrtc().nvrtcGetProgramLogSize(program, &logsize));
    std::vector<char> log(logsize);
    AT_CUDA_NVRTC_CHECK(nvrtc().nvrtcGetProgramLog(program, log.data()));
    std::stringstream cu;
    cu << log.data() << std::endl;
    cu << "nvrtc compilation failed: " << std::endl;
    cu << code << std::endl;
    throw std::runtime_error(cu.str());
  }
  ResourceGuard holdProgram(
      [&] { AT_CUDA_NVRTC_CHECK(nvrtc().nvrtcDestroyProgram(&program)); });
  AT_CUDA_NVRTC_CHECK(result);
  size_t ptx_size;
  AT_CUDA_NVRTC_CHECK(nvrtc().nvrtcGetPTXSize(program, &ptx_size));
  std::vector<char> ptx;
  ptx.resize(ptx_size);
  AT_CUDA_NVRTC_CHECK(nvrtc().nvrtcGetPTX(program, ptx.data()));

  CUmodule module;
  AT_CUDA_DRIVER_CHECK(nvrtc().cuModuleLoadData(&module, ptx.data()));
  AT_CUDA_DRIVER_CHECK(
      nvrtc().cuModuleGetFunction(&function_, module, func_name.c_str()));

  if (prior_device != this->device().index()) {
    at::cuda::set_device(prior_device);
  }
}

CudaCodeGen::~CudaCodeGen() = default;

RegisterCodeGen<CudaCodeGen> cuda_codegen_reg("cuda_codegen");

} // namespace tensorexpr
} // namespace jit
} // namespace torch<|MERGE_RESOLUTION|>--- conflicted
+++ resolved
@@ -923,13 +923,8 @@
   // Check whether the statement uses the Half type, if so add the
   // half_support_literal.
   Stmt* stmt_v = stmt();
-<<<<<<< HEAD
   HalfChecker halfChecker;
-  stmt_v = stmt_v->accept_mutator(&halfChecker);
-=======
-  CudaHalfChecker halfChecker;
   stmt_v->accept(&halfChecker);
->>>>>>> 129acbcd
   if (halfChecker.hasHalf()) {
     os() << fuser::cuda::half_support_literal << std::endl;
   }
@@ -997,7 +992,7 @@
   stmt_v = stmt_v->accept_mutator(&prioritize_load);
 
   // The registerizer might insert half-type scalars, we don't want this.
-  CudaHalfRewriter hsFix;
+  HalfRewriter hsFix;
   stmt_v = stmt_v->accept_mutator(&hsFix);
 
   stmt_v = IRSimplifier::simplify(stmt_v);
