#include <torch/csrc/python_headers.h>

#include <c10/util/intrusive_ptr.h>
#include <c10d/FileStore.hpp>
#ifndef _WIN32
#include <c10d/HashStore.hpp>
#include <c10d/TCPStore.hpp>
#include <c10d/ProcessGroupRoundRobin.hpp>
#endif
#include <c10d/ProcessGroup.hpp>

#ifdef USE_C10D_GLOO
#include <c10d/ProcessGroupGloo.hpp>
#endif

#ifdef USE_C10D_NCCL
#include <c10d/ProcessGroupNCCL.hpp>
#endif

#ifdef USE_C10D_MPI
#include <c10d/ProcessGroupMPI.hpp>
#endif

#include <c10d/PrefixStore.hpp>
#include <fmt/format.h>
#include <pybind11/chrono.h>

#include <torch/csrc/Exceptions.h>
#include <torch/csrc/distributed/c10d/comm.h>
#include <torch/csrc/distributed/c10d/reducer.h>
#include <torch/csrc/jit/python/pybind_utils.h>
#include <torch/csrc/utils/object_ptr.h>
#include <torch/csrc/utils/pybind.h>

namespace torch {
namespace distributed {
namespace c10d {

namespace {

#ifdef USE_C10D_GLOO
constexpr char* GLOO_SOCKET_IFNAME_ENV = "GLOO_SOCKET_IFNAME";
#endif

std::vector<std::string> split(char separator, const std::string& string) {
  std::vector<std::string> pieces;
  std::stringstream ss(string);
  std::string item;
  while (std::getline(ss, item, separator)) {
    pieces.push_back(std::move(item));
  }
  return pieces;
}

template <typename T>
using shared_ptr_class_ = py::class_<T, std::shared_ptr<T>>;

<<<<<<< HEAD
template <typename T>
using intrusive_ptr_class_ = py::class_<T, c10::intrusive_ptr<T>>;
=======
constexpr auto kDeprecationWarning =
    "{} API is being deprecated, please ping "
    "https://github.com/pytorch/pytorch/issues/46291 "
    "if you see this warning";
>>>>>>> d84788fe

// PythonStore is a pybind11 trampoline class to allow a Python
// class to inherit from c10d.Store and implement its interface.
class PythonStore : public ::c10d::Store {
 public:
  using ::c10d::Store::Store;

  // Note: this function manually calls the Python-side overload
  // for this function instead of using the PYBIND11_OVERLOAD_XYZ
  // macros. This is done so that we can call the Python-side
  // function with a std::string instead of a std::vector<uint8_t>.
  void set(const std::string& key, const std::vector<uint8_t>& value) override {
    pybind11::gil_scoped_acquire gil;
    pybind11::function fn =
        pybind11::get_overload(static_cast<const ::c10d::Store*>(this), "set");
    TORCH_INTERNAL_ASSERT(fn);
    // Call function with a py::bytes object for the value.
    fn(key,
       py::bytes(reinterpret_cast<const char*>(value.data()), value.size()));
  }

  // Note: this function manually calls the Python-side overload
  // for this function instead of using the PYBIND11_OVERLOAD_XYZ
  // macros. This is done so that the Python-side function can
  // return a py::bytes instead of a std::vector<uint8_t>.
  std::vector<uint8_t> get(const std::string& key) override {
    pybind11::gil_scoped_acquire gil;
    pybind11::function fn =
        pybind11::get_overload(static_cast<const ::c10d::Store*>(this), "get");
    TORCH_INTERNAL_ASSERT(fn);
    // Cast return value from Python to py::bytes, then implicitly
    // convert that to a std::string, so that we can construct a
    // std::vector<uint8_t>. There is no API for directly accessing
    // the contents of the py::bytes object.
    std::string str = pybind11::cast<py::bytes>(fn(key));
    return std::vector<uint8_t>(str.begin(), str.end());
  }

  int64_t add(const std::string& key, int64_t value) override {
    PYBIND11_OVERLOAD_PURE(int64_t, ::c10d::Store, add, key, value);
  }

  int64_t getNumKeys() override {
    PYBIND11_OVERLOAD_PURE(int64_t, ::c10d::Store, getNumKeys);
  }

  bool deleteKey(const std::string& key) override {
    PYBIND11_OVERLOAD_PURE(bool, ::c10d::Store, deleteKey, key);
  }

  bool check(const std::vector<std::string>& keys) override {
    PYBIND11_OVERLOAD_PURE(bool, ::c10d::Store, check, keys);
  }

  void wait(const std::vector<std::string>& keys) override {
    PYBIND11_OVERLOAD_PURE(void, ::c10d::Store, wait, keys);
  }

  void wait(
      const std::vector<std::string>& keys,
      const std::chrono::milliseconds& timeout) override {
    PYBIND11_OVERLOAD_PURE(void, ::c10d::Store, wait, keys, timeout);
  }
};

// This method is called from DDP's Python API. Its inputs are
// a c10d reducer object, state, and callable comm_hook. State and
// comm_hook inputs are Python objects and this function creates a
// c10d PythonCommHook object using these inputs. It later calls
// register_comm_hook function of the reducer input to register that
// PythonCommHook object.
void _register_comm_hook(
    ::c10d::Reducer& reducer,
    py::object state,
    py::object comm_hook) {
  reducer.register_comm_hook(std::make_unique<::c10d::PythonCommHook>(
      std::move(state), std::move(comm_hook)));
};

PyObject* c10d_init(PyObject* _unused, PyObject* noargs) {
  C10_LOG_API_USAGE_ONCE("c10d.python.import");
  auto c10d_module = THPObjectPtr(PyImport_ImportModule("torch.distributed"));
  if (!c10d_module) {
    throw python_error();
  }

  auto module = py::handle(c10d_module).cast<py::module>();

  module.def(
      "_register_comm_hook",
      &_register_comm_hook,
      py::arg("ddp_model"),
      py::arg("state"),
      py::arg("comm_hook"));

  shared_ptr_class_<::c10d::GradBucket>(module, "_GradBucket")
      .def(py::init<std::vector<Tensor>&>(), py::arg("tensors"))
      .def(
          "get_tensors",
          &::c10d::GradBucket::getTensors,
          py::call_guard<py::gil_scoped_release>(),
          R"(
            ``get_tensors`` returns a list of ``torch.Tensor``. Each tensor in
            the list refers to the replica on each device. There will be multiple
            replicas only in the case of single process multiple device mode. In
            the single process single device mode, this list would consist of only
            a single tensor.
           )");

  shared_ptr_class_<::c10d::Reducer>(module, "Reducer")
      .def(
          py::init<
              std::vector<std::vector<torch::autograd::Variable>>,
              std::vector<std::vector<size_t>>,
              std::shared_ptr<::c10d::ProcessGroup>,
              std::vector<std::vector<bool>>,
              int64_t,
              bool,
              bool>(),
          py::arg("replicas"),
          py::arg("bucket_indices"),
          py::arg("process_group"),
          py::arg("expect_sparse_gradients") = std::vector<std::vector<bool>>(),
          py::arg("bucket_bytes_cap") = ::c10d::kDefaultBucketBytesCap,
          py::arg("find_unused_parameters") = false,
          py::arg("gradient_as_bucket_view") = false,
          py::call_guard<py::gil_scoped_release>())
      .def(
          "initialize_buckets",
          &::c10d::Reducer::initialize_buckets,
          py::call_guard<py::gil_scoped_release>())
      .def(
          "prepare_for_backward",
          &::c10d::Reducer::prepare_for_backward,
          py::call_guard<py::gil_scoped_release>())
      .def(
          "prepare_for_backward",
          [](::c10d::Reducer& reducer, const torch::autograd::Variable& output)
              -> void { reducer.prepare_for_backward({output}); },
          py::call_guard<py::gil_scoped_release>())
      .def("get_backward_stats", &::c10d::Reducer::get_backward_stats)
      .def(
          "_rebuild_buckets",
          &::c10d::Reducer::rebuild_buckets,
          py::call_guard<py::gil_scoped_release>())
      .def(
          "get_bucket_tensors",
          &::c10d::Reducer::get_bucket_tensors,
          py::call_guard<py::gil_scoped_release>())
      .def(
          "_push_all_rebuilt_params",
          &::c10d::Reducer::push_rebuilt_params_for_all_indices,
          py::call_guard<py::gil_scoped_release>())
      .def(
          "_set_forward_pass_work_handle",
          &::c10d::Reducer::set_forward_pass_work_handle,
          py::call_guard<py::gil_scoped_release>())
      .def(
          "_get_local_used_maps",
          &::c10d::Reducer::get_local_used_maps_on_device);

  py::enum_<::c10d::ReduceOp>(module, "ReduceOp", R"(
An enum-like class for available reduction operations: ``SUM``, ``PRODUCT``,
``MIN``, ``MAX``, ``BAND``, ``BOR``, and ``BXOR``.

Note that ``BAND``, ``BOR``, and ``BXOR`` reductions are not available when
using the ``NCCL`` backend.

Additionally, ``MAX``, ``MIN`` and ``PRODUCT`` are not supported for complex tensors.

The values of this class can be accessed as attributes, e.g., ``ReduceOp.SUM``.
They are used in specifying strategies for reduction collectives, e.g.,
:func:`reduce`, :func:`all_reduce_multigpu`, etc.)")
      .value("SUM", ::c10d::ReduceOp::SUM)
      .value("PRODUCT", ::c10d::ReduceOp::PRODUCT)
      .value("MIN", ::c10d::ReduceOp::MIN)
      .value("MAX", ::c10d::ReduceOp::MAX)
      .value("BAND", ::c10d::ReduceOp::BAND)
      .value("BOR", ::c10d::ReduceOp::BOR)
      .value("BXOR", ::c10d::ReduceOp::BXOR);

  py::class_<::c10d::BroadcastOptions>(module, "BroadcastOptions")
      .def(py::init<>())
      .def_readwrite("rootRank", &::c10d::BroadcastOptions::rootRank)
      .def_readwrite("rootTensor", &::c10d::BroadcastOptions::rootTensor)
      .def_readwrite("timeout", &::c10d::BroadcastOptions::timeout);

  py::class_<::c10d::AllreduceOptions>(module, "AllreduceOptions")
      .def(py::init<>())
      .def_readwrite("reduceOp", &::c10d::AllreduceOptions::reduceOp)
      .def_readwrite("timeout", &::c10d::AllreduceOptions::timeout);

  py::class_<::c10d::AllreduceCoalescedOptions>(
      module, "AllreduceCoalescedOptions")
      .def(py::init<>())
      .def_readwrite("reduceOp", &::c10d::AllreduceCoalescedOptions::reduceOp)
      .def_readwrite("timeout", &::c10d::AllreduceCoalescedOptions::timeout);

  py::class_<::c10d::ReduceOptions>(module, "ReduceOptions")
      .def(py::init<>())
      .def_readwrite("reduceOp", &::c10d::ReduceOptions::reduceOp)
      .def_readwrite("rootRank", &::c10d::ReduceOptions::rootRank)
      .def_readwrite("rootTensor", &::c10d::ReduceOptions::rootTensor)
      .def_readwrite("timeout", &::c10d::ReduceOptions::timeout);

  py::class_<::c10d::AllgatherOptions>(module, "AllgatherOptions")
      .def(py::init<>())
      .def_readwrite("timeout", &::c10d::AllgatherOptions::timeout);

  py::class_<::c10d::GatherOptions>(module, "GatherOptions")
      .def(py::init<>())
      .def_readwrite("rootRank", &::c10d::GatherOptions::rootRank)
      .def_readwrite("timeout", &::c10d::GatherOptions::timeout);

  py::class_<::c10d::ScatterOptions>(module, "ScatterOptions")
      .def(py::init<>())
      .def_readwrite("rootRank", &::c10d::ScatterOptions::rootRank)
      .def_readwrite("timeout", &::c10d::ScatterOptions::timeout);

  py::class_<::c10d::ReduceScatterOptions>(module, "ReduceScatterOptions")
      .def(py::init<>())
      .def_readwrite("reduceOp", &::c10d::ReduceScatterOptions::reduceOp)
      .def_readwrite("timeout", &::c10d::ReduceScatterOptions::timeout);

  py::class_<::c10d::BarrierOptions>(module, "BarrierOptions")
      .def(py::init<>())
      .def_readwrite("timeout", &::c10d::BarrierOptions::timeout);

  py::class_<::c10d::AllToAllOptions>(module, "AllToAllOptions")
      .def(py::init<>())
      .def_readwrite("timeout", &::c10d::AllToAllOptions::timeout);

  auto store =
      py::class_<::c10d::Store, std::shared_ptr<::c10d::Store>, PythonStore>(
          module, "Store",
          R"(
Base class for all store implementations, such as the 3 provided by PyTorch
distributed: (:class:`~torch.distributed.TCPStore`, :class:`~torch.distributed.FileStore`,
and :class:`~torch.distributed.HashStore`).
)")
          // Default constructor.
          .def(py::init<>())
          // Convert from std::string to std::vector<uint8>.
          .def(
              "set",
              [](::c10d::Store& store,
                 const std::string& key,
                 const std::string& value) {
                std::vector<uint8_t> value_(value.begin(), value.end());
                store.set(key, value_);
              },
              py::call_guard<py::gil_scoped_release>(),
              R"(
Inserts the key-value pair into the store based on the supplied ``key`` and
``value``. If ``key`` already exists in the store, it will overwrite the old
value with the new supplied ``value``.

Arguments:
    key (str): The key to be added to the store.
    value (str): The value associated with ``key`` to be added to the store.

Example::
    >>> import torch.distributed as dist
    >>> store = dist.TCPStore("127.0.0.1", 0, true, timedelta(seconds=30))
    >>> store.set("first_key", "first_value")
    >>> # Should return "first_value"
    >>> store.get("first_key")
)")
          // Convert from std::vector<uint8_t> to py::bytes.
          // The returned value is not guaranteed to be valid UTF-8.
          .def(
              "get",
              [](::c10d::Store& store, const std::string& key) -> py::bytes {
                auto value = store.get(key);
                return py::bytes(
                    reinterpret_cast<char*>(value.data()), value.size());
              },
              py::call_guard<py::gil_scoped_release>(),
              R"(
Retrieves the value associated with the given ``key`` in the store. If ``key`` is not
present in the store, the function will wait for ``timeout``, which is defined
when initializing the store, before throwing an exception.

Arguments:
    key (str): The function will return the value associated with this key.

Returns:
    Value associated with ``key`` if ``key`` is in the store.

Example::
    >>> import torch.distributed as dist
    >>> store = dist.TCPStore("127.0.0.1", 0, true, timedelta(seconds=30))
    >>> store.set("first_key", "first_value")
    >>> # Should return "first_value"
    >>> store.get("first_key")
)")
          .def(
              "add",
              &::c10d::Store::add,
              py::call_guard<py::gil_scoped_release>(),
              R"(
The first call to add for a given ``key`` creates a counter associated
with ``key`` in the store, initialized to ``amount``. Subsequent calls to add
with the same ``key`` increment the counter by the specified ``amount``.
Calling :meth:`~torch.distributed.store.add` with a key that has already
been set in the store by :meth:`~torch.distributed.store.set` will result
in an exception.

Arguments:
    key (str): The key in the store whose counter will be incremented.
    amount (int): The quantity by which the counter will be incremented.

Example::
    >>> import torch.distributed as dist
    >>> # Using TCPStore as an example, other store types can also be used
    >>> store = dist.TCPStore("127.0.0.1", 0, true, timedelta(seconds=30))
    >>> store.add("first_key", 1)
    >>> store.add("first_key", 6)
    >>> # Should return 7
    >>> store.get("first_key")
)")
          .def(
              "delete_key",
              &::c10d::Store::deleteKey,
              py::call_guard<py::gil_scoped_release>(),
              R"(
Deletes the key-value pair associated with ``key`` from the store. Returns
`true` if the key was successfully deleted, and `false` if it was not.

.. warning::
    The ``delete_key`` API is only supported by the :class:`~torch.distributed.TCPStore`. Using this API
    with the :class:`~torch.distributed.FileStore` or :class:`~torch.distributed.HashStore` will result in an exception.

Arguments:
    key (str): The key to be deleted from the store

Returns:
    `true` if ``key`` was deleted, otherwise `false`.

Example::
    >>> import torch.distributed as dist
    >>> store = dist.TCPStore("127.0.0.1", 0, true, timedelta(seconds=30))
    >>> store.set("first_key")
    >>> # This should return true
    >>> store.delete_key("first_key")
    >>> # This should return false
    >>> store.delete_key("bad_key")
)")
          .def(
              "num_keys",
              &::c10d::Store::getNumKeys,
              py::call_guard<py::gil_scoped_release>(),
              R"(
Returns the number of keys set in the store. Note that this number will typically
be one greater than the number of keys added by :meth:`~torch.distributed.store.set`
and :meth:`~torch.distributed.store.add` since one key is used to coordinate all
the workers using the store.

.. warning::
    The ``num_keys`` API is only supported by the :class:`~torch.distributed.TCPStore`. Using this API
    with the :class:`~torch.distributed.FileStore` or :class:`~torch.distributed.HashStore` will result in an exception.

Returns:
    The number of keys present in the store.

Example::
    >>> import torch.distributed as dist
    >>> store = dist.TCPStore("127.0.0.1", 0, true, timedelta(seconds=30))
    >>> store.set("first_key", "first_value")
    >>> # This should return 2
    >>> store.num_keys()
)")
          .def(
              "set_timeout",
              &::c10d::Store::setTimeout,
              py::call_guard<py::gil_scoped_release>(),
              R"(
Sets the store's default timeout. This timeout is used during initialization and in
:meth:`~torch.distributed.store.wait` and :meth:`~torch.distributed.store.get`.

Arguments:
    timeout (timedelta): timeout to be set in the store.

Example::
    >>> import torch.distributed as dist
    >>> # Using TCPStore as an example, other store types can also be used
    >>> store = dist.TCPStore("127.0.0.1", 0, true, timedelta(seconds=30))
    >>> store.set_timeout(timedelta(seconds=10))
    >>> # This will throw an exception after 10 seconds
    >>> store.wait(["bad_key"])
)")
          .def(
              "wait",
              [](::c10d::Store& store, const std::vector<std::string>& keys) {
                store.wait(keys);
              },
              py::call_guard<py::gil_scoped_release>(),
              R"(
Waits for each key in ``keys`` to be added to the store. If not all keys are
set before the ``timeout`` (set during store initialization), then ``wait``
will throw an exception.

Arguments:
    keys (list): List of keys on which to wait until they are set in the store.

Example::
    >>> import torch.distributed as dist
    >>> # Using TCPStore as an example, other store types can also be used
    >>> store = dist.TCPStore("127.0.0.1", 0, true, timedelta(seconds=30))
    >>> # This will throw an exception after 30 seconds
    >>> store.wait(["bad_key"])
)")
          .def(
              "wait",
              [](::c10d::Store& store,
                 const std::vector<std::string>& keys,
                 const std::chrono::milliseconds& timeout) {
                store.wait(keys, timeout);
              },
              py::call_guard<py::gil_scoped_release>(),
              R"(
Waits for each key in ``keys`` to be added to the store, and throws an exception
if the keys have not been set by the supplied ``timeout``.

Arguments:
    keys (list): List of keys on which to wait until they are set in the store.
    timeout (timedelta): Time to wait for the keys to be added before throwing an exception.

Example::
    >>> import torch.distributed as dist
    >>> # Using TCPStore as an example, other store types can also be used
    >>> store = dist.TCPStore("127.0.0.1", 0, true, timedelta(seconds=30))
    >>> # This will throw an exception after 10 seconds
    >>> store.wait(["bad_key"], timedelta(seconds=10))
)");

  shared_ptr_class_<::c10d::FileStore>(module, "FileStore", store,
      R"(
A store implementation that uses a file to store the underlying key-value pairs.

Arguments:
    file_name (str): path of the file in which to store the key-value pairs
    world_size (int): The total number of processes using the store

Example::
    >>> import torch.distributed as dist
    >>> store1 = dist.FileStore("/tmp/filestore", 2)
    >>> store2 = dist.FileStore("/tmp/filestore", 2)
    >>> # Use any of the store methods from either the client or server after initialization
    >>> store1.set("first_key", "first_value")
    >>> store2.get("first_key")

      )")
      .def(py::init<const std::string&, int>());

#ifndef _WIN32
  shared_ptr_class_<::c10d::HashStore>(module, "HashStore", store,
      R"(
A thread-safe store implementation based on an underlying hashmap. This store can be used
within the same process (for example, by other threads), but cannot be used across processes.

Example::
    >>> import torch.distributed as dist
    >>> store = dist.HashStore()
    >>> # store can be used from other threads
    >>> # Use any of the store methods after initialization
    >>> store.set("first_key", "first_value")
      )")
      .def(py::init<>());

  shared_ptr_class_<::c10d::TCPStore>(module, "TCPStore", store,
      R"(
A TCP-based distributed key-value store implementation. The server store holds
the data, while the client stores can connect to the server store over TCP and
perform actions such as :meth:`~torch.distributed.store.set` to insert a key-value
pair, :meth:`~torch.distributed.store.get` to retrieve a key-value pair, etc.

Arguments:
    host_name (str): The hostname or IP Address the server store should run on.
    port (int): The port on which the server store should listen for incoming requests.
    world_size (int): The total number of store users (number of clients + 1 for the server).
    is_master (bool): True when initializing the server store, False for client stores.
    timeout (timedelta): Timeout used by the store during initialization and for methods such as :meth:`~torch.distributed.store.get` and :meth:`~torch.distributed.store.wait`.

Example::
    >>> import torch.distributed as dist
    >>> server_store = dist.TCPStore("127.0.0.1", 0, true, timedelta(seconds=30))
    >>> client_store = dist.TCPStore("127.0.0.1", 0, false)
    >>> # Use any of the store methods from either the client or server after initialization
    >>> server_store.set("first_key", "first_value")
    >>> client_store.get("first_key")
      )")
      .def(
          py::init<
              const std::string&,
              int,
              int,
              bool,
              std::chrono::milliseconds>(),
          py::arg("host_name"),
          py::arg("port"),
          py::arg("world_size"),
          py::arg("is_master"),
          py::arg("timeout") =
              std::chrono::milliseconds(::c10d::Store::kDefaultTimeout));
#endif

  shared_ptr_class_<::c10d::PrefixStore>(module, "PrefixStore", store,
      R"(
A wrapper around any of the 3 key-value stores (:class:`~torch.distributed.TCPStore`,
:class:`~torch.distributed.FileStore`, and :class:`~torch.distributed.HashStore`)
that adds a prefix to each key inserted to the store.

Arguments:
    prefix (str): The prefix string that is prepended to each key before being inserted into the store.
    store (torch.distributed.store): A store object that forms the underlying key-value store.
      )")
      .def(py::init<const std::string&, std::shared_ptr<::c10d::Store>>());

  auto processGroup =
      shared_ptr_class_<::c10d::ProcessGroup>(module, "ProcessGroup")
          .def("rank", &::c10d::ProcessGroup::getRank)
          .def("size", &::c10d::ProcessGroup::getSize)

          .def(
              "broadcast",
              &::c10d::ProcessGroup::broadcast,
              py::arg("tensors"),
              py::arg("opts") = ::c10d::BroadcastOptions(),
              py::call_guard<py::gil_scoped_release>())

          .def(
              "broadcast",
              [](::c10d::ProcessGroup& pg, at::Tensor& x, int rootRank) {
                ::c10d::BroadcastOptions opts;
                opts.rootRank = rootRank;
                std::vector<at::Tensor> xs = {x};
                return pg.broadcast(xs, opts);
              },
              py::arg("tensor"),
              py::arg("root"),
              py::call_guard<py::gil_scoped_release>())

          .def(
              "allreduce",
              &::c10d::ProcessGroup::allreduce,
              py::arg("tensors"),
              py::arg("opts") = ::c10d::AllreduceOptions(),
              py::call_guard<py::gil_scoped_release>())

          .def(
              "allreduce",
              [](::c10d::ProcessGroup& pg,
                 std::vector<at::Tensor>& xs,
                 ::c10d::ReduceOp op) {
                ::c10d::AllreduceOptions opts;
                opts.reduceOp = op;
                return pg.allreduce(xs, opts);
              },
              py::arg("tensors"),
              py::arg("op") = ::c10d::ReduceOp::SUM,
              py::call_guard<py::gil_scoped_release>())

          .def(
              "allreduce",
              [](::c10d::ProcessGroup& pg, at::Tensor& x, ::c10d::ReduceOp op) {
                ::c10d::AllreduceOptions opts;
                opts.reduceOp = op;
                std::vector<at::Tensor> xs = {x};
                return pg.allreduce(xs, opts);
              },
              py::arg("tensor"),
              py::arg("op") = ::c10d::ReduceOp::SUM,
              py::call_guard<py::gil_scoped_release>())

          .def(
              "allreduce_coalesced",
              [](::c10d::ProcessGroup& pg,
                 std::vector<at::Tensor>& xs,
                 ::c10d::AllreduceCoalescedOptions opts) {
                return pg.allreduce_coalesced(xs, opts);
              },
              py::arg("tensors"),
              py::arg("opts") = ::c10d::AllreduceCoalescedOptions(),
              py::call_guard<py::gil_scoped_release>())

          .def(
              "reduce",
              &::c10d::ProcessGroup::reduce,
              py::arg("tensors"),
              py::arg("opts") = ::c10d::ReduceOptions(),
              py::call_guard<py::gil_scoped_release>())

          .def(
              "reduce",
              [](::c10d::ProcessGroup& pg,
                 at::Tensor& x,
                 int rootRank,
                 ::c10d::ReduceOp op) {
                ::c10d::ReduceOptions opts;
                opts.reduceOp = op;
                opts.rootRank = rootRank;
                std::vector<at::Tensor> xs = {x};
                return pg.reduce(xs, opts);
              },
              py::arg("tensor"),
              py::arg("root"),
              py::arg("op") = ::c10d::ReduceOp::SUM,
              py::call_guard<py::gil_scoped_release>())

          .def(
              "allgather",
              &::c10d::ProcessGroup::allgather,
              py::arg("output_tensors"),
              py::arg("input_tensors"),
              py::arg("opts") = ::c10d::AllgatherOptions(),
              py::call_guard<py::gil_scoped_release>())

          .def(
              "allgather",
              [](::c10d::ProcessGroup& pg,
                 std::vector<at::Tensor>& output,
                 at::Tensor& input) {
                std::vector<std::vector<at::Tensor>> outputs = {output};
                std::vector<at::Tensor> inputs = {input};
                return pg.allgather(
                    outputs, inputs, ::c10d::AllgatherOptions());
              },
              py::arg("output_tensors"),
              py::arg("input_tensor"),
              py::call_guard<py::gil_scoped_release>())

          .def(
              "allgather_coalesced",
              &::c10d::ProcessGroup::allgather_coalesced,
              py::arg("output_lists"),
              py::arg("input_list"),
              py::arg("opts") = ::c10d::AllgatherOptions(),
              py::call_guard<py::gil_scoped_release>())

          .def(
              "gather",
              &::c10d::ProcessGroup::gather,
              py::arg("output_tensors"),
              py::arg("input_tensors"),
              py::arg("opts") = ::c10d::GatherOptions(),
              py::call_guard<py::gil_scoped_release>())

          .def(
              "gather",
              [](::c10d::ProcessGroup& pg,
                 std::vector<at::Tensor>& output,
                 at::Tensor& input,
                 int rootRank) {
                ::c10d::GatherOptions opts;
                opts.rootRank = rootRank;
                std::vector<std::vector<at::Tensor>> outputs = {output};
                std::vector<at::Tensor> inputs = {input};
                return pg.gather(outputs, inputs, opts);
              },
              py::arg("output_tensors"),
              py::arg("input_tensor"),
              py::arg("root"),
              py::call_guard<py::gil_scoped_release>())

          .def(
              "scatter",
              &::c10d::ProcessGroup::scatter,
              py::arg("output_tensors"),
              py::arg("input_tensors"),
              py::arg("opts") = ::c10d::ScatterOptions(),
              py::call_guard<py::gil_scoped_release>())

          .def(
              "scatter",
              [](::c10d::ProcessGroup& pg,
                 at::Tensor& output,
                 std::vector<at::Tensor>& input,
                 int rootRank) {
                ::c10d::ScatterOptions opts;
                opts.rootRank = rootRank;
                std::vector<std::vector<at::Tensor>> inputs = {input};
                std::vector<at::Tensor> outputs = {output};
                return pg.scatter(outputs, inputs, opts);
              },
              py::arg("output_tensor"),
              py::arg("input_tensors"),
              py::arg("root"),
              py::call_guard<py::gil_scoped_release>())

          .def(
              "reduce_scatter",
              &::c10d::ProcessGroup::reduce_scatter,
              py::arg("output_tensors"),
              py::arg("input_tensors"),
              py::arg("opts") = ::c10d::ReduceScatterOptions(),
              py::call_guard<py::gil_scoped_release>())

          .def(
              "reduce_scatter",
              [](::c10d::ProcessGroup& pg,
                 at::Tensor& output,
                 std::vector<at::Tensor>& input) {
                std::vector<at::Tensor> outputs = {output};
                std::vector<std::vector<at::Tensor>> inputs = {input};
                return pg.reduce_scatter(
                    outputs, inputs, ::c10d::ReduceScatterOptions());
              },
              py::arg("output_tensors"),
              py::arg("input_tensor"),
              py::call_guard<py::gil_scoped_release>())

          .def(
              "alltoall_base",
              &::c10d::ProcessGroup::alltoall_base,
              py::arg("output_tensor"),
              py::arg("input_tensor"),
              py::arg("output_split_sizes"),
              py::arg("input_split_sizes"),
              py::arg("opts") = ::c10d::AllToAllOptions(),
              py::call_guard<py::gil_scoped_release>())

          .def(
              "alltoall_base",
              [](::c10d::ProcessGroup& pg,
                 at::Tensor& output,
                 at::Tensor& input,
                 std::vector<int64_t> outputSplitSizes,
                 std::vector<int64_t> inputSplitSizes) {
                return pg.alltoall_base(
                    output,
                    input,
                    outputSplitSizes,
                    inputSplitSizes,
                    ::c10d::AllToAllOptions());
              },
              py::arg("output"),
              py::arg("input"),
              py::arg("output_split_sizes"),
              py::arg("input_split_sizes"),
              py::call_guard<py::gil_scoped_release>())

          .def(
              "alltoall",
              &::c10d::ProcessGroup::alltoall,
              py::arg("output_tensor"),
              py::arg("input_tensor"),
              py::arg("opts") = ::c10d::AllToAllOptions(),
              py::call_guard<py::gil_scoped_release>())

          .def(
              "alltoall",
              [](::c10d::ProcessGroup& pg,
                 std::vector<at::Tensor>& output,
                 std::vector<at::Tensor>& input) {
                return pg.alltoall(output, input, ::c10d::AllToAllOptions());
              },
              py::arg("output"),
              py::arg("input"),
              py::call_guard<py::gil_scoped_release>())

          .def(
              "send",
              &::c10d::ProcessGroup::send,
              py::call_guard<py::gil_scoped_release>())

          .def(
              "recv",
              &::c10d::ProcessGroup::recv,
              py::call_guard<py::gil_scoped_release>())

          .def(
              "recv_anysource",
              &::c10d::ProcessGroup::recvAnysource,
              py::call_guard<py::gil_scoped_release>())

          .def(
              "barrier",
              &::c10d::ProcessGroup::barrier,
              py::arg("opts") = ::c10d::BarrierOptions(),
              py::call_guard<py::gil_scoped_release>());

#ifndef _WIN32
  module.def(
      "_round_robin_process_groups",
      [](std::vector<std::shared_ptr<::c10d::ProcessGroup>> processGroups)
          -> std::shared_ptr<::c10d::ProcessGroup> {
        if (processGroups.size() == 0) {
          throw std::invalid_argument("Specify at least 1 process group");
        }
        const auto& first = processGroups.front();
        return std::make_shared<::c10d::ProcessGroupRoundRobin>(
            first->getRank(), first->getSize(), std::move(processGroups));
      },
      py::arg("process_groups"),
      py::call_guard<py::gil_scoped_release>());
#endif

#ifdef USE_C10D_GLOO
  auto processGroupGloo = shared_ptr_class_<::c10d::ProcessGroupGloo>(
      module, "ProcessGroupGloo", processGroup);

  shared_ptr_class_<::gloo::transport::Device>(processGroupGloo, "Device");

  shared_ptr_class_<::c10d::ProcessGroupGloo::Options>(
      processGroupGloo, "Options")
      .def(py::init<>())
      .def_readwrite("devices", &::c10d::ProcessGroupGloo::Options::devices)
      .def_readwrite("timeout", &::c10d::ProcessGroupGloo::Options::timeout)
      .def_readwrite("threads", &::c10d::ProcessGroupGloo::Options::threads);

  processGroupGloo.def_static(
      "create_device",
      [](const std::string& hostname, const std::string& interface)
          -> std::shared_ptr<::gloo::transport::Device> {
        if (!hostname.empty()) {
          return ::c10d::ProcessGroupGloo::createDeviceForHostname(hostname);
        }
        if (!interface.empty()) {
          return ::c10d::ProcessGroupGloo::createDeviceForInterface(interface);
        }
        throw std::invalid_argument(
            "Specify either `hostname` or `interface` argument.");
      },
      py::arg("hostname") = "",
      py::arg("interface") = "");

  processGroupGloo
      .def(py::init<
           const std::shared_ptr<::c10d::Store>&,
           int,
           int,
           ::c10d::ProcessGroupGloo::Options>(),
           py::call_guard<py::gil_scoped_release>())
      .def(
          py::init([](const std::shared_ptr<::c10d::Store>& store,
                      int rank,
                      int size,
                      std::chrono::milliseconds timeout) {
            ::c10d::ProcessGroupGloo::Options options;

            // Use interfaces listed in "GLOO_SOCKET_IFNAME", if set.
            char* ifnameEnv = getenv(GLOO_SOCKET_IFNAME_ENV);
            if (ifnameEnv) {
              for (const auto& iface : split(',', ifnameEnv)) {
                options.devices.push_back(
                    ::c10d::ProcessGroupGloo::createDeviceForInterface(iface));
              }
            } else {
              // If no hostname is specified, this function looks up
              // the machine's hostname and returns a device instance
              // associated with the address that the hostname resolves to.
              options.devices.push_back(
                  ::c10d::ProcessGroupGloo::createDefaultDevice());
            }

            options.timeout = timeout;
            options.threads = options.devices.size() * 2;
            return std::make_shared<::c10d::ProcessGroupGloo>(
                store, rank, size, options);
          }),
          py::arg("store"),
          py::arg("rank"),
          py::arg("size"),
          py::arg("timeout") = std::chrono::milliseconds(10 * 1000), // NOLINT
          py::call_guard<py::gil_scoped_release>());
#endif

#ifdef USE_C10D_NCCL
  auto processGroupNCCL = shared_ptr_class_<::c10d::ProcessGroupNCCL>(
      module, "ProcessGroupNCCL", processGroup)
      .def(py::init<
           const std::shared_ptr<::c10d::Store>&,
           int,
           int,
           ::c10d::ProcessGroupNCCL::Options>(),
           py::call_guard<py::gil_scoped_release>())
      .def(
          py::init([](const std::shared_ptr<::c10d::Store>& store,
                      int rank,
                      int size,
                      const std::chrono::milliseconds& timeout){
            ::c10d::ProcessGroupNCCL::Options options;
            options.isHighPriorityStream = false;
            options.opTimeout = timeout;
            return std::make_shared<::c10d::ProcessGroupNCCL>(
                store, rank, size, options);
          }),
          py::arg("store"),
          py::arg("rank"),
          py::arg("size"),
          py::arg("timeout") = std::chrono::milliseconds(
              ::c10d::ProcessGroupNCCL::kProcessGroupNCCLOpTimeoutMillis),
          py::call_guard<py::gil_scoped_release>());

  py::class_<::c10d::ProcessGroupNCCL::Options>(processGroupNCCL, "Options")
      .def(py::init<>())
      .def_readwrite("is_high_priority", &::c10d::ProcessGroupNCCL::Options::isHighPriorityStream)
      .def_readwrite("op_timeout", &::c10d::ProcessGroupNCCL::Options::opTimeout);
  processGroupNCCL.def_static("_group_start", []() {
    ::c10d::ProcessGroupNCCL::groupStart();
  });
  processGroupNCCL.def_static("_group_end", []() {
    ::c10d::ProcessGroupNCCL::groupEnd();
  });
#endif

#ifdef USE_C10D_MPI
  auto processGroupMPI = shared_ptr_class_<::c10d::ProcessGroupMPI>(
      module, "ProcessGroupMPI", processGroup);

  // Define static create function instead of a constructor, because
  // this function may return null. This happens if this process is not
  // part of a sub group that is to be created.
  processGroupMPI.def_static(
    "create",
    [](std::vector<int> ranks) {
      return ::c10d::ProcessGroupMPI::createProcessGroupMPI(ranks);
    },
    py::call_guard<py::gil_scoped_release>());
#endif

  intrusive_ptr_class_<::c10d::ProcessGroup::Work>(module, "Work")
      .def("is_completed", &::c10d::ProcessGroup::Work::isCompleted)
      .def(
          "is_success",
          [](::c10d::ProcessGroup::Work& work) -> bool {
            TORCH_WARN_ONCE(fmt::format(
                kDeprecationWarning, "ProcessGroup::Work::is_success"));
            return work.isSuccess();
          })
      .def(
          "exception",
          [](::c10d::ProcessGroup::Work& work) -> std::exception_ptr {
            TORCH_WARN_ONCE(fmt::format(
                kDeprecationWarning, "ProcessGroup::Work::exception"));
            return work.exception();
          })
      .def(
          "source_rank",
          [](::c10d::ProcessGroup::Work& work) -> int {
            TORCH_WARN_ONCE(fmt::format(
                kDeprecationWarning, "ProcessGroup::Work::source_rank"));
            return work.sourceRank();
          })
      .def("_source_rank", &::c10d::ProcessGroup::Work::sourceRank)
      .def(
          "result",
          [](::c10d::ProcessGroup::Work& work) -> std::vector<at::Tensor> {
            return work.result();
          })
      .def(
          "synchronize",
          [](::c10d::ProcessGroup::Work& work) -> void {
            TORCH_WARN_ONCE(fmt::format(
                kDeprecationWarning, "ProcessGroup::Work::synchronize"));
            work.synchronize();
          })
      .def(
          "wait",
          &::c10d::ProcessGroup::Work::wait,
          py::arg("timeout") = kNoTimeout,
          py::call_guard<py::gil_scoped_release>())
      .def(
          "get_future",
          [](::c10d::ProcessGroup::Work& work)
              -> std::shared_ptr<jit::PythonFutureWrapper> {
            return std::make_shared<jit::PythonFutureWrapper>(work.getFuture());
          },
          R"(
            Returns:
                A ``torch._C.Future`` object which is associated with the completion of
                the ``ProcessGroup::Work``. As an example, a future object can be retrieved
                by ``fut = process_group.allreduce(tensors).get_future()``.

            Example::
                Below is an example of a simple allreduce DDP communication hook that uses
                ``get_future` API to retrieve a Future associated with the completion of
                ``allreduce`` work.

                >>> def allreduce(state: object, bucket: dist._GradBucket): -> torch._C.Future
                >>>     tensors = [t / process_group.world_size for t in bucket.get_tensors()]
                >>>     work = process_group.allreduce(tensors)
                >>>     return work.get_future()

                >>> ddp_model._register_comm_hook(state = None, hook = allreduce)

            .. warning ::
                ``get_future`` API supports only NCCL backend and single-process single-device mode.
                The ``torch._C.Future`` object returned by this API can be used in
                ``DistributedDataParallel._register_comm_hook``, but it is subject to some subtle
                differences compared to ``torch.futures.Future`` due to compromises made for performance
                reasons.

                In the example above, ``allreduce`` work will be done on GPU using NCCL backend,
                ``fut.wait()`` will return after synchronizing the appropriate NCCL streams
                with PyTorch's default device streams to ensure we can have asynchronous CUDA
                execution and it does not wait for the entire operation to complete on GPU. Note that
                ``FutureNCCL``  does not support ``NCCL_BLOCKING_WAIT`` flag or NCCL's ``barrier()``.
                In addition, if a callback function was added by ``fut.then()``, it will wait until
                ``WorkNCCL``'s NCCL streams synchronize with ``ProcessGroupNCCL``'s dedicated callback
                stream and invoke the callback inline after running the callback on the callback stream.
                ``fut.then()`` will return another ``FutureNCCL`` that holds the return value of the
                callback and a ``CUDAEvent`` that recorded the callback stream.

                Note that ``fut.done()`` returns if the enire operation is completed on the GPU.
           )");

  module.def(
      "_compute_bucket_assignment_by_size",
      &::c10d::compute_bucket_assignment_by_size,
      py::arg("tensors"),
      py::arg("bucket_size"),
      py::arg("expect_sparse_gradient") = std::vector<bool>(),
      py::arg("tensor_indices") = std::vector<int64_t>(),
      py::call_guard<py::gil_scoped_release>());

  module.def(
      "_broadcast_coalesced",
      // Define a lambda such that the pybind11 prototype can take a std::vector
      // for the tensor list argument, but still pass it to the underlying
      // function as a c10::ArrayRef.
      [](std::shared_ptr<::c10d::ProcessGroup> process_group,
         std::vector<at::Tensor> tensors, // NOLINT
         size_t buffer_size,
         int rank) {
        broadcast_coalesced(
            std::move(process_group), tensors, buffer_size, rank);
      },
      py::arg("process_group"),
      py::arg("tensors"),
      py::arg("buffer_size"),
      // The source of truth rank to broadcast the tensors from.
      py::arg("src") = 0,
      py::call_guard<py::gil_scoped_release>());

  module.def(
      "_test_python_store",
      // Define a function that takes a c10d store and runs a few tests.
      // This is used by the PythonStore tests, which we cannot test from the
      // Python side of the world. Calling Python functions on a Python object
      // completely bypasses pybind11. We need to test that the overloaded
      // functions call into Python and behave like we expect.
      [](std::shared_ptr<::c10d::Store> store) {
        auto add = [&store](const std::string& key, int64_t value) {
          store->add(key, value);
        };

        auto set = [&store](const std::string& key, const std::string& value) {
          std::vector<uint8_t> value_(value.begin(), value.end());
          store->set(key, value_);
        };

        auto get = [&store](const std::string& key) {
          auto value = store->get(key);
          return std::string(value.begin(), value.end());
        };

        add("key", 1);
        add("key", 2);
        add("key", 3);
        set("key0", "value0");
        add("key3", 1);
        set("key1", "value1");
        add("key3", 2);
        set("key2", "value2");
        add("key3", 3);
        add("key3", 4);
        add("key3", 3);
        add("key3", 2);
        if (get("key") != "6") {
          throw std::runtime_error("assertion failed");
        }
        if (get("key0") != "value0") {
          throw std::runtime_error("assertion failed");
        }
        if (get("key1") != "value1") {
          throw std::runtime_error("assertion failed");
        }
        if (get("key2") != "value2") {
          throw std::runtime_error("assertion failed");
        }
        if (get("key3") != "15") {
          throw std::runtime_error("assertion failed");
        }
      },
      py::call_guard<py::gil_scoped_release>());

  module.attr("_DEFAULT_FIRST_BUCKET_BYTES") = ::c10d::kDefaultFirstBucketBytes;

  Py_RETURN_TRUE;
}

#undef PROCESS_GROUP_DEPRECATION_WARNING

} // namespace

// c10d methods on torch._C
static PyMethodDef methods[] = { // NOLINT
    {"_c10d_init", (PyCFunction)c10d_init, METH_NOARGS, nullptr},
    {nullptr, nullptr, 0, nullptr}};

PyMethodDef* python_functions() {
  return methods;
}

} // namespace c10d
} // namespace distributed
} // namespace torch<|MERGE_RESOLUTION|>--- conflicted
+++ resolved
@@ -55,15 +55,12 @@
 template <typename T>
 using shared_ptr_class_ = py::class_<T, std::shared_ptr<T>>;
 
-<<<<<<< HEAD
-template <typename T>
-using intrusive_ptr_class_ = py::class_<T, c10::intrusive_ptr<T>>;
-=======
 constexpr auto kDeprecationWarning =
     "{} API is being deprecated, please ping "
     "https://github.com/pytorch/pytorch/issues/46291 "
     "if you see this warning";
->>>>>>> d84788fe
+template <typename T>
+using intrusive_ptr_class_ = py::class_<T, c10::intrusive_ptr<T>>;
 
 // PythonStore is a pybind11 trampoline class to allow a Python
 // class to inherit from c10d.Store and implement its interface.
